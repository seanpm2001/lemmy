--- conflicted
+++ resolved
@@ -12,11 +12,6 @@
 # local build files
 build/
 ui/src/translations
-<<<<<<< HEAD
 
 # ide config
-.idea/
-=======
-docker/dev/volumes
-docker/federation-test/volumes
->>>>>>> ed0dd3b8
+.idea/