--- conflicted
+++ resolved
@@ -219,8 +219,19 @@
       .service(
         web::scope("/admin")
           .wrap(rate_limit.message())
-<<<<<<< HEAD
-          .route(web::post().to(route_post::<AddAdmin>)),
+          .route("/add", web::post().to(route_post::<AddAdmin>))
+          .route(
+            "/registration_application/count",
+            web::get().to(route_get::<GetUnreadRegistrationApplicationCount>),
+          )
+          .route(
+            "/registration_application/list",
+            web::get().to(route_get::<ListRegistrationApplications>),
+          )
+          .route(
+            "/registration_application/approve",
+            web::put().to(route_post::<ApproveRegistrationApplication>),
+          ),
       )
       .service(
         web::scope("/admin/purge")
@@ -229,21 +240,6 @@
           .route("/community", web::post().to(route_post::<PurgeCommunity>))
           .route("/post", web::post().to(route_post::<PurgePost>))
           .route("/comment", web::post().to(route_post::<PurgeComment>)),
-=======
-          .route("/add", web::post().to(route_post::<AddAdmin>))
-          .route(
-            "/registration_application/count",
-            web::get().to(route_get::<GetUnreadRegistrationApplicationCount>),
-          )
-          .route(
-            "/registration_application/list",
-            web::get().to(route_get::<ListRegistrationApplications>),
-          )
-          .route(
-            "/registration_application/approve",
-            web::put().to(route_post::<ApproveRegistrationApplication>),
-          ),
->>>>>>> 611d336f
       ),
   );
 }
