pub mod api_routes_http;
pub mod code_migrations;
pub mod prometheus_metrics;
pub mod root_span_builder;
pub mod scheduled_tasks;
pub mod session_middleware;
#[cfg(feature = "console")]
pub mod telemetry;

use crate::{
  code_migrations::run_advanced_migrations,
  root_span_builder::QuieterRootSpanBuilder,
  session_middleware::SessionMiddleware,
};
use activitypub_federation::config::{FederationConfig, FederationMiddleware};
use actix_cors::Cors;
use actix_web::{
  dev::{ServerHandle, ServiceResponse},
  middleware::{self, ErrorHandlerResponse, ErrorHandlers},
  web::Data,
  App,
  HttpResponse,
  HttpServer,
  Result,
};
use clap::{ArgAction, Parser};
use lemmy_api_common::{
  context::LemmyContext,
  lemmy_db_views::structs::SiteView,
  request::client_builder,
  send_activity::{ActivityChannel, MATCH_OUTGOING_ACTIVITIES},
  utils::{
    check_private_instance_and_federation_enabled,
    local_site_rate_limit_to_rate_limit_config,
  },
};
use lemmy_apub::{
  activities::{handle_outgoing_activities, match_outgoing_activities},
  objects::instance::ApubSite,
  VerifyUrlData,
  FEDERATION_HTTP_FETCH_LIMIT,
};
use lemmy_db_schema::{source::secret::Secret, utils::build_db_pool};
use lemmy_federate::{start_stop_federation_workers_cancellable, Opts};
use lemmy_routes::{feeds, images, nodeinfo, webfinger};
use lemmy_utils::{
  error::LemmyError,
  rate_limit::RateLimitCell,
  response::jsonify_plain_text_errors,
  settings::{structs::Settings, SETTINGS},
};
use prometheus_metrics::serve_prometheus;
use reqwest_middleware::ClientBuilder;
use reqwest_tracing::TracingMiddleware;
use serde_json::json;
use std::{env, ops::Deref};
use tokio::signal::unix::SignalKind;
use tracing::subscriber::set_global_default;
use tracing_actix_web::TracingLogger;
use tracing_error::ErrorLayer;
use tracing_log::LogTracer;
use tracing_subscriber::{filter::Targets, layer::SubscriberExt, Layer, Registry};
use url::Url;

#[derive(Parser, Debug)]
#[command(
  version,
  about = "A link aggregator for the fediverse",
  long_about = "A link aggregator for the fediverse.\n\nThis is the Lemmy backend API server. This will connect to a PostgreSQL database, run any pending migrations and start accepting API requests."
)]
pub struct CmdArgs {
  #[arg(long, default_value_t = false)]
  /// Disables running scheduled tasks.
  ///
  /// If you are running multiple Lemmy server processes,
  /// you probably want to disable scheduled tasks on all but one of the processes,
  /// to avoid running the tasks more often than intended.
  disable_scheduled_tasks: bool,
  /// Whether or not to run the HTTP server.
  ///
  /// This can be used to run a Lemmy server process that only runs scheduled tasks.
  #[arg(long, default_value_t = true, action=ArgAction::Set)]
  http_server: bool,
  /// Whether or not to emit outgoing ActivityPub messages.
  ///
  /// Set to true for a simple setup. Only set to false for horizontally scaled setups.
  /// See https://join-lemmy.org/docs/administration/horizontal_scaling.html for detail.
  #[arg(long, default_value_t = true, action=ArgAction::Set)]
  federate_activities: bool,
  /// The index of this outgoing federation process.
  ///
  /// Defaults to 1/1. If you want to split the federation workload onto n servers, run each server 1≤i≤n with these args:
  /// --federate-process-index i --federate-process-count n
  ///
  /// Make you have exactly one server with each `i` running, otherwise federation will randomly send duplicates or nothing.
  ///
  /// See https://join-lemmy.org/docs/administration/horizontal_scaling.html for more detail.
  #[arg(long, default_value_t = 1)]
  federate_process_index: i32,
  /// How many outgoing federation processes you are starting in total.
  ///
  /// If set, make sure to set --federate-process-index differently for each.
  #[arg(long, default_value_t = 1)]
  federate_process_count: i32,
}

/// Placing the main function in lib.rs allows other crates to import it and embed Lemmy
pub async fn start_lemmy_server(args: CmdArgs) -> Result<(), LemmyError> {
  // return error 503 while running db migrations and startup tasks
  let mut startup_server_handle = None;
  if args.http_server {
    startup_server_handle = Some(create_startup_server()?);
  }

  // Set up the connection pool
  let pool = build_db_pool().await?;

  // Run the Code-required migrations
  run_advanced_migrations(&mut (&pool).into(), &SETTINGS).await?;

  // Initialize the secrets
  let secret = Secret::init(&mut (&pool).into())
    .await
    .expect("Couldn't initialize secrets.");

  // Make sure the local site is set up.
  let site_view = SiteView::read_local(&mut (&pool).into())
    .await
    .expect("local site not set up");
  let local_site = site_view.local_site;
  let federation_enabled = local_site.federation_enabled;

  if federation_enabled {
    println!("federation enabled, host is {}", &SETTINGS.hostname);
  }

  check_private_instance_and_federation_enabled(&local_site)?;

  // Set up the rate limiter
  let rate_limit_config =
    local_site_rate_limit_to_rate_limit_config(&site_view.local_site_rate_limit);
  let rate_limit_cell = RateLimitCell::new(rate_limit_config);

  println!(
    "Starting http server at {}:{}",
    SETTINGS.bind, SETTINGS.port
  );

  let client = ClientBuilder::new(client_builder(&SETTINGS).build()?)
    .with(TracingMiddleware::default())
    .build();
  let context = LemmyContext::create(
    pool.clone(),
    client.clone(),
    secret.clone(),
    rate_limit_cell.clone(),
  );

  if !args.disable_scheduled_tasks {
    // Schedules various cleanup tasks for the DB
    let _scheduled_tasks = tokio::task::spawn(scheduled_tasks::setup(context.clone()));
  }

  if let Some(prometheus) = SETTINGS.prometheus.clone() {
    serve_prometheus(prometheus, context.clone())?;
  }

  let mut federation_config = FederationConfig::builder();
  federation_config
    .domain(SETTINGS.hostname.clone())
    .app_data(context.clone())
    .client(client.clone())
    .http_fetch_limit(FEDERATION_HTTP_FETCH_LIMIT)
    .debug(cfg!(debug_assertions))
    .http_signature_compat(true)
    .url_verifier(Box::new(VerifyUrlData(context.inner_pool().clone())));
  if local_site.federation_signed_fetch {
    let site: ApubSite = site_view.site.into();
    federation_config.signed_fetch_actor(&site);
  }
  let federation_config = federation_config.build().await?;

  MATCH_OUTGOING_ACTIVITIES
    .set(Box::new(move |d, c| {
      Box::pin(match_outgoing_activities(d, c))
    }))
    .expect("set function pointer");
  let request_data = federation_config.to_request_data();
  let outgoing_activities_task = tokio::task::spawn(handle_outgoing_activities(request_data));

  let server = if args.http_server {
    if let Some(startup_server_handle) = startup_server_handle {
      startup_server_handle.stop(true).await;
    }

    Some(create_http_server(
      federation_config.clone(),
      SETTINGS.clone(),
      federation_enabled,
    )?)
  } else {
    None
  };
  let federate = args.federate_activities.then(|| {
    start_stop_federation_workers_cancellable(
      Opts {
        process_index: args.federate_process_index,
        process_count: args.federate_process_count,
      },
      pool.clone(),
      federation_config.clone(),
    )
  });
  let mut interrupt = tokio::signal::unix::signal(SignalKind::interrupt())?;
  let mut terminate = tokio::signal::unix::signal(SignalKind::terminate())?;

  tokio::select! {
    _ = tokio::signal::ctrl_c() => {
      tracing::warn!("Received ctrl-c, shutting down gracefully...");
    }
    _ = interrupt.recv() => {
      tracing::warn!("Received interrupt, shutting down gracefully...");
    }
    _ = terminate.recv() => {
      tracing::warn!("Received terminate, shutting down gracefully...");
    }
  }
  if let Some(server) = server {
    server.stop(true).await;
  }
  if let Some(federate) = federate {
    federate.cancel().await?;
  }

  // Wait for outgoing apub sends to complete
  ActivityChannel::close(outgoing_activities_task).await?;

  Ok(())
}

/// Creates temporary HTTP server which returns status 503 for all requests.
fn create_startup_server() -> Result<ServerHandle, LemmyError> {
  let startup_server = HttpServer::new(move || {
    App::new().wrap(ErrorHandlers::new().default_handler(move |req| {
      let (req, _) = req.into_parts();
      let response =
        HttpResponse::ServiceUnavailable().json(json!({"error": "Lemmy is currently starting"}));
      let service_response = ServiceResponse::new(req, response);
      Ok(ErrorHandlerResponse::Response(
        service_response.map_into_right_body(),
      ))
    }))
  })
  .bind((SETTINGS.bind, SETTINGS.port))?
  .run();
  let startup_server_handle = startup_server.handle();
  tokio::task::spawn(startup_server);
  Ok(startup_server_handle)
}

fn create_http_server(
  federation_config: FederationConfig<LemmyContext>,
  settings: Settings,
  federation_enabled: bool,
) -> Result<ServerHandle, LemmyError> {
  // this must come before the HttpServer creation
  // creates a middleware that populates http metrics for each path, method, and status code
  #[cfg(feature = "prometheus-metrics")]
  let prom_api_metrics = PrometheusMetricsBuilder::new("lemmy_api")
    .registry(default_registry().clone())
    .build()
    .expect("Should always be buildable");

  let context: LemmyContext = federation_config.deref().clone();
  let rate_limit_cell = federation_config.rate_limit_cell().clone();
<<<<<<< HEAD
  let self_origin = settings.get_protocol_and_hostname();
  let cors_origin_setting = settings.cors_origin();

  // Pictrs cannot use proxy
  let pictrs_client = ClientBuilder::new(client_builder(&SETTINGS).no_proxy().build()?)
    .with(TracingMiddleware::default())
    .build();

  // Create Http server with websocket support
  let server = HttpServer::new(move || {
    let cors_config = match (cors_origin_setting.clone(), cfg!(debug_assertions)) {
      (Some(origin), false) => Cors::default()
        .allowed_origin(&origin)
        .allowed_origin(&self_origin),
      _ => Cors::default()
        .allow_any_origin()
        .allow_any_method()
        .allow_any_header()
        .expose_any_header()
        .max_age(3600),
    };
=======
>>>>>>> cafeb14f

  // Create Http server
  let bind = (settings.bind, settings.port);
  let server = HttpServer::new(move || {
    let cors_config = cors_config(&settings);
    let app = App::new()
      .wrap(middleware::Logger::new(
        // This is the default log format save for the usage of %{r}a over %a to guarantee to record the client's (forwarded) IP and not the last peer address, since the latter is frequently just a reverse proxy
        "%{r}a '%r' %s %b '%{Referer}i' '%{User-Agent}i' %T",
      ))
      .wrap(middleware::Compress::default())
      .wrap(cors_config)
      .wrap(TracingLogger::<QuieterRootSpanBuilder>::new())
      .wrap(ErrorHandlers::new().default_handler(jsonify_plain_text_errors))
      .app_data(Data::new(context.clone()))
      .app_data(Data::new(rate_limit_cell.clone()))
      .wrap(FederationMiddleware::new(federation_config.clone()))
      .wrap(SessionMiddleware::new(context.clone()));

    // The routes
    app
      .configure(|cfg| api_routes_http::config(cfg, &rate_limit_cell))
      .configure(|cfg| {
        if federation_enabled {
          lemmy_apub::http::routes::config(cfg);
          webfinger::config(cfg);
        }
      })
      .configure(feeds::config)
      .configure(|cfg| images::config(cfg, pictrs_client.clone(), &rate_limit_cell))
      .configure(nodeinfo::config)
  })
  .disable_signals()
  .bind(bind)?
  .run();
  let handle = server.handle();
  tokio::task::spawn(server);
  Ok(handle)
}

fn cors_config(settings: &Settings) -> Cors {
  let self_origin = settings.get_protocol_and_hostname();
  let cors_origin_setting = settings.cors_origin();
  match (cors_origin_setting.clone(), cfg!(debug_assertions)) {
    (Some(origin), false) => {
      // Need to call send_wildcard() explicitly, passing this into allowed_origin() results in error
      if cors_origin_setting.as_deref() == Some("*") {
        Cors::default().send_wildcard()
      } else {
        Cors::default()
          .allowed_origin(&origin)
          .allowed_origin(&self_origin)
      }
    }
    _ => Cors::default()
      .allow_any_origin()
      .allow_any_method()
      .allow_any_header()
      .expose_any_header()
      .max_age(3600),
  }
}

pub fn init_logging(opentelemetry_url: &Option<Url>) -> Result<(), LemmyError> {
  LogTracer::init()?;

  let log_description = env::var("RUST_LOG").unwrap_or_else(|_| "info".into());

  let targets = log_description
    .trim()
    .trim_matches('"')
    .parse::<Targets>()?;

  let format_layer = {
    #[cfg(feature = "json-log")]
    let layer = tracing_subscriber::fmt::layer().with_ansi(false).json();
    #[cfg(not(feature = "json-log"))]
    let layer = tracing_subscriber::fmt::layer().with_ansi(false);

    layer.with_filter(targets.clone())
  };

  let subscriber = Registry::default()
    .with(format_layer)
    .with(ErrorLayer::default());

  if let Some(_url) = opentelemetry_url {
    #[cfg(feature = "console")]
    telemetry::init_tracing(_url.as_ref(), subscriber, targets)?;
    #[cfg(not(feature = "console"))]
    tracing::error!("Feature `console` must be enabled for opentelemetry tracing");
  } else {
    set_global_default(subscriber)?;
  }

  Ok(())
}<|MERGE_RESOLUTION|>--- conflicted
+++ resolved
@@ -273,30 +273,11 @@
 
   let context: LemmyContext = federation_config.deref().clone();
   let rate_limit_cell = federation_config.rate_limit_cell().clone();
-<<<<<<< HEAD
-  let self_origin = settings.get_protocol_and_hostname();
-  let cors_origin_setting = settings.cors_origin();
 
   // Pictrs cannot use proxy
   let pictrs_client = ClientBuilder::new(client_builder(&SETTINGS).no_proxy().build()?)
     .with(TracingMiddleware::default())
     .build();
-
-  // Create Http server with websocket support
-  let server = HttpServer::new(move || {
-    let cors_config = match (cors_origin_setting.clone(), cfg!(debug_assertions)) {
-      (Some(origin), false) => Cors::default()
-        .allowed_origin(&origin)
-        .allowed_origin(&self_origin),
-      _ => Cors::default()
-        .allow_any_origin()
-        .allow_any_method()
-        .allow_any_header()
-        .expose_any_header()
-        .max_age(3600),
-    };
-=======
->>>>>>> cafeb14f
 
   // Create Http server
   let bind = (settings.bind, settings.port);
