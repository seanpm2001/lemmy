use actix_web::{
  body::MessageBody,
  dev::{forward_ready, Service, ServiceRequest, ServiceResponse, Transform},
  http::header::CACHE_CONTROL,
  Error,
  HttpMessage,
};
use chrono::{DateTime, Utc};
use core::future::Ready;
use futures_util::future::LocalBoxFuture;
<<<<<<< HEAD
use lemmy_api::read_auth_token;
use lemmy_api_common::{context::LemmyContext, utils::local_user_view_from_jwt};
=======
use lemmy_api_common::{
  context::LemmyContext,
  lemmy_db_views::structs::LocalUserView,
  utils::check_user_valid,
};
use lemmy_db_schema::newtypes::LocalUserId;
use lemmy_utils::{
  claims::Claims,
  error::{LemmyError, LemmyErrorExt2, LemmyErrorType},
};
>>>>>>> f858d8cb
use reqwest::header::HeaderValue;
use std::{future::ready, rc::Rc};

#[derive(Clone)]
pub struct SessionMiddleware {
  context: LemmyContext,
}

impl SessionMiddleware {
  pub fn new(context: LemmyContext) -> Self {
    SessionMiddleware { context }
  }
}
impl<S, B> Transform<S, ServiceRequest> for SessionMiddleware
where
  S: Service<ServiceRequest, Response = ServiceResponse<B>, Error = Error> + 'static,
  S::Future: 'static,
  B: MessageBody + 'static,
{
  type Response = ServiceResponse<B>;
  type Error = Error;
  type Transform = SessionService<S>;
  type InitError = ();
  type Future = Ready<Result<Self::Transform, Self::InitError>>;

  fn new_transform(&self, service: S) -> Self::Future {
    ready(Ok(SessionService {
      service: Rc::new(service),
      context: self.context.clone(),
    }))
  }
}

pub struct SessionService<S> {
  service: Rc<S>,
  context: LemmyContext,
}

impl<S, B> Service<ServiceRequest> for SessionService<S>
where
  S: Service<ServiceRequest, Response = ServiceResponse<B>, Error = Error> + 'static,
  S::Future: 'static,
  B: 'static,
{
  type Response = ServiceResponse<B>;
  type Error = Error;
  type Future = LocalBoxFuture<'static, Result<Self::Response, Self::Error>>;

  forward_ready!(service);

  fn call(&self, req: ServiceRequest) -> Self::Future {
    let svc = self.service.clone();
    let context = self.context.clone();

    Box::pin(async move {
      let jwt = read_auth_token(req.request())?;

      if let Some(jwt) = &jwt {
        // Ignore any invalid auth so the site can still be used
        // TODO: this means it will be impossible to get any error message for invalid jwt. Need
        //       to add a separate endpoint for that.
        //       https://github.com/LemmyNet/lemmy/issues/3702
        let local_user_view = local_user_view_from_jwt(jwt, &context).await.ok();
        if let Some(local_user_view) = local_user_view {
          req.extensions_mut().insert(local_user_view);
        }
      }

      let mut res = svc.call(req).await?;

      // Add cache-control header. If user is authenticated, mark as private. Otherwise cache
      // up to one minute.
      let cache_value = if jwt.is_some() {
        "private"
      } else {
        "public, max-age=60"
      };
      res
        .headers_mut()
        .insert(CACHE_CONTROL, HeaderValue::from_static(cache_value));
      Ok(res)
    })
  }
}

#[tracing::instrument(skip_all)]
async fn local_user_view_from_jwt(
  jwt: &str,
  context: &LemmyContext,
) -> Result<LocalUserView, LemmyError> {
  let claims = Claims::decode(jwt, &context.secret().jwt_secret)
    .with_lemmy_type(LemmyErrorType::NotLoggedIn)?
    .claims;
  let local_user_id = LocalUserId(claims.sub);
  let local_user_view = LocalUserView::read(&mut context.pool(), local_user_id).await?;
  check_user_valid(
    local_user_view.person.banned,
    local_user_view.person.ban_expires,
    local_user_view.person.deleted,
  )?;

  check_validator_time(&local_user_view.local_user.validator_time, &claims)?;

  Ok(local_user_view)
}

/// Checks if user's token was issued before user's password reset.
fn check_validator_time(validator_time: &DateTime<Utc>, claims: &Claims) -> Result<(), LemmyError> {
  let user_validation_time = validator_time.timestamp();
  if user_validation_time > claims.iat {
    Err(LemmyErrorType::NotLoggedIn)?
  } else {
    Ok(())
  }
}

#[cfg(test)]
mod tests {
  #![allow(clippy::unwrap_used)]
  #![allow(clippy::indexing_slicing)]

  use super::*;
  use lemmy_db_schema::{
    source::{
      instance::Instance,
      local_user::{LocalUser, LocalUserInsertForm},
      person::{Person, PersonInsertForm},
      secret::Secret,
    },
    traits::Crud,
    utils::build_db_pool_for_tests,
  };
  use lemmy_utils::{claims::Claims, settings::SETTINGS};
  use serial_test::serial;
  use std::env;

  #[tokio::test]
  #[serial]
  async fn test_session_auth() {
    let pool = &build_db_pool_for_tests().await;
    let pool = &mut pool.into();
    let secret = Secret::init(pool).await.unwrap();

    // test.sh sets `LEMMY_CONFIG_LOCATION=../../config/config.hjson` for code under crates folder.
    // this results in a config not found error, so we need to unset this var and use default.
    env::remove_var("LEMMY_CONFIG_LOCATION");
    let settings = &SETTINGS.to_owned();

    let inserted_instance = Instance::read_or_create(pool, "my_domain.tld".to_string())
      .await
      .unwrap();

    let new_person = PersonInsertForm::builder()
      .name("Gerry9812".into())
      .public_key("pubkey".to_string())
      .instance_id(inserted_instance.id)
      .build();

    let inserted_person = Person::create(pool, &new_person).await.unwrap();

    let local_user_form = LocalUserInsertForm::builder()
      .person_id(inserted_person.id)
      .password_encrypted("123456".to_string())
      .build();

    let inserted_local_user = LocalUser::create(pool, &local_user_form).await.unwrap();

    let jwt = Claims::jwt(
      inserted_local_user.id.0,
      &secret.jwt_secret,
      &settings.hostname,
    )
    .unwrap();
    let claims = Claims::decode(&jwt, &secret.jwt_secret).unwrap().claims;
    let check = check_validator_time(&inserted_local_user.validator_time, &claims);
    assert!(check.is_ok());

    // The check should fail, since the validator time is now newer than the jwt issue time
    let updated_local_user =
      LocalUser::update_password(pool, inserted_local_user.id, "password111")
        .await
        .unwrap();
    let check_after = check_validator_time(&updated_local_user.validator_time, &claims);
    assert!(check_after.is_err());

    let num_deleted = Person::delete(pool, inserted_person.id).await.unwrap();
    assert_eq!(1, num_deleted);
  }
}<|MERGE_RESOLUTION|>--- conflicted
+++ resolved
@@ -8,21 +8,14 @@
 use chrono::{DateTime, Utc};
 use core::future::Ready;
 use futures_util::future::LocalBoxFuture;
-<<<<<<< HEAD
 use lemmy_api::read_auth_token;
-use lemmy_api_common::{context::LemmyContext, utils::local_user_view_from_jwt};
-=======
 use lemmy_api_common::{
+  claims::Claims,
   context::LemmyContext,
   lemmy_db_views::structs::LocalUserView,
   utils::check_user_valid,
 };
-use lemmy_db_schema::newtypes::LocalUserId;
-use lemmy_utils::{
-  claims::Claims,
-  error::{LemmyError, LemmyErrorExt2, LemmyErrorType},
-};
->>>>>>> f858d8cb
+use lemmy_utils::error::{LemmyError, LemmyErrorExt2, LemmyErrorType};
 use reqwest::header::HeaderValue;
 use std::{future::ready, rc::Rc};
 
@@ -113,10 +106,9 @@
   jwt: &str,
   context: &LemmyContext,
 ) -> Result<LocalUserView, LemmyError> {
-  let claims = Claims::decode(jwt, &context.secret().jwt_secret)
-    .with_lemmy_type(LemmyErrorType::NotLoggedIn)?
-    .claims;
-  let local_user_id = LocalUserId(claims.sub);
+  let local_user_id = Claims::validate(jwt, context)
+    .await
+    .with_lemmy_type(LemmyErrorType::NotLoggedIn)?;
   let local_user_view = LocalUserView::read(&mut context.pool(), local_user_id).await?;
   check_user_valid(
     local_user_view.person.banned,
@@ -124,19 +116,7 @@
     local_user_view.person.deleted,
   )?;
 
-  check_validator_time(&local_user_view.local_user.validator_time, &claims)?;
-
   Ok(local_user_view)
-}
-
-/// Checks if user's token was issued before user's password reset.
-fn check_validator_time(validator_time: &DateTime<Utc>, claims: &Claims) -> Result<(), LemmyError> {
-  let user_validation_time = validator_time.timestamp();
-  if user_validation_time > claims.iat {
-    Err(LemmyErrorType::NotLoggedIn)?
-  } else {
-    Ok(())
-  }
 }
 
 #[cfg(test)]
@@ -155,21 +135,29 @@
     traits::Crud,
     utils::build_db_pool_for_tests,
   };
-  use lemmy_utils::{claims::Claims, settings::SETTINGS};
+  use lemmy_utils::rate_limit::{RateLimitCell, RateLimitConfig};
+  use reqwest::Client;
+  use reqwest_middleware::ClientBuilder;
   use serial_test::serial;
-  use std::env;
+  use std::env::set_current_dir;
 
   #[tokio::test]
   #[serial]
   async fn test_session_auth() {
-    let pool = &build_db_pool_for_tests().await;
-    let pool = &mut pool.into();
+    // hack, necessary so that config file can be loaded from hardcoded, relative path
+    set_current_dir("crates/utils").unwrap();
+
+    let pool_ = build_db_pool_for_tests().await;
+    let pool = &mut (&pool_).into();
     let secret = Secret::init(pool).await.unwrap();
-
-    // test.sh sets `LEMMY_CONFIG_LOCATION=../../config/config.hjson` for code under crates folder.
-    // this results in a config not found error, so we need to unset this var and use default.
-    env::remove_var("LEMMY_CONFIG_LOCATION");
-    let settings = &SETTINGS.to_owned();
+    let context = LemmyContext::create(
+      pool_.clone(),
+      ClientBuilder::new(Client::default()).build(),
+      secret,
+      RateLimitCell::new(RateLimitConfig::builder().build())
+        .await
+        .clone(),
+    );
 
     let inserted_instance = Instance::read_or_create(pool, "my_domain.tld".to_string())
       .await
@@ -190,23 +178,12 @@
 
     let inserted_local_user = LocalUser::create(pool, &local_user_form).await.unwrap();
 
-    let jwt = Claims::jwt(
-      inserted_local_user.id.0,
-      &secret.jwt_secret,
-      &settings.hostname,
-    )
-    .unwrap();
-    let claims = Claims::decode(&jwt, &secret.jwt_secret).unwrap().claims;
-    let check = check_validator_time(&inserted_local_user.validator_time, &claims);
-    assert!(check.is_ok());
+    let jwt = Claims::generate(inserted_local_user.id, &context)
+      .await
+      .unwrap();
 
-    // The check should fail, since the validator time is now newer than the jwt issue time
-    let updated_local_user =
-      LocalUser::update_password(pool, inserted_local_user.id, "password111")
-        .await
-        .unwrap();
-    let check_after = check_validator_time(&updated_local_user.validator_time, &claims);
-    assert!(check_after.is_err());
+    let valid = Claims::validate(&jwt, &context).await;
+    assert!(valid.is_ok());
 
     let num_deleted = Person::delete(pool, inserted_person.id).await.unwrap();
     assert_eq!(1, num_deleted);
