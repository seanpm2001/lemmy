{
    "post": "등록",
    "no_posts": "게시물이 없습니다.",
    "cross_posts": "이 링크는 다음글에도 게시되었습니다:",
    "subscribed_to_communities": "<1>커뮤니티</1>를 구독합니다",
    "unsticky": "스티키 해제",
    "admin_settings": "관리자 설정",
    "show_nsfw": "민감한 콘텐츠 보기",
    "sorting_help": "정렬 도움말",
    "appoint_as_mod": "중재자로 임명됨",
    "inbox_for": "<1> {{user}} </ 1>의 받은 편지함",
    "private_message_disclaimer": "경고 : 개인 메시지는 완전하지 않습니다. 더 안전한 메시징을 위해 <1> Element.io </1>을 사용해보세요.",
    "subscribe_to_communities": "관심있는 <1> 커뮤니티</1>를 구독하세요.",
    "sponsor_message": "Lemmy는 광고, 수익 창출 또는 벤처 자본이 전혀없는 무료 <1> 오픈 소스 </ 1> 소프트웨어입니다. 귀하의 기부는 프로젝트의 풀 타임 개발을 직접적으로 지원합니다. 다음 분들께 감사드립니다 :",
    "leave_mod_team": "중재자 팀에서 탈퇴",
    "landing": "Lemmy 는 <1>링크 수집</1> / reddit 대안으로 <2>fediverse</2>에서 작동하도록 고안되었습니다.<3></3>자체 호스팅이 가능하고, 덧글 스레드가 실시간 업데이트 되며, 아주 작습니다 (<4>~80kB</4>). 로드맵에 ActivityPub 네트워크로의 페더레이션이 있습니다. <5></5><6>매우 초기 베타 버젼</6>이며 현재 많은 기능이 손상되거나 누락되었습니다 . <7></7> <8>여기</8>에서 새로운 기능을 제안하거나 버그를 신고하세요.<9></9>개발언어는 <10>Rust</10>, <11>Actix</11>, <12>Inferno</12>, <13>Typescript</13>입니다. <14></14> <15>기여자에 감사드립니다: </15> dessalines, Nutomic, asonix, zacanger, and iav.",
    "remove_post": "게시물 삭제",
    "create_a_post": "글 쓰기",
    "create_post": "글 쓰기",
    "posts": "게시글",
    "related_posts": "관련 게시글",
    "cross_post": "퍼가기",
    "cross_posted_to": "퍼온글: ",
    "comments": "덧글",
<<<<<<< HEAD
    "number_of_comments": "덧글 {{count}}",
=======
    "number_of_comments": "덧 글 수 {{count}}",
>>>>>>> fbc0c28f
    "remove_comment": "덧글 삭제",
    "remove_posts_comments": "게시글과 덧글 삭제",
    "communities": "커뮤니티",
    "users": "유저",
    "create_a_community": "커뮤니티 만들기",
    "select_a_community": "커뮤니티 선택",
    "create_community": "커뮤니티 만들기",
    "remove_community": "커뮤니티 삭제",
    "number_of_posts": "게시물 수 {{count}}",
    "trending_communities": "인기있는 <1>커뮤니티</1>",
    "list_of_communities": "커뮤니티 목록",
    "number_of_communities": "커뮤니티 {{count}}",
    "community_reqs": "소문자, 밑줄, 공백 없음.",
    "invalid_community_name": "잘못된 이름.",
    "create_private_message": "개인 메세지 보내기",
    "send_secure_message": "비밀 메세지 보내기",
    "send_message": "메세지 전송",
    "message": "메세지",
    "edit": "수정",
    "reply": "댓글",
    "more": "더 보기",
    "cancel": "취소",
    "preview": "미리보기",
    "upload_image": "이미지 업로드",
    "avatar": "아바타",
    "upload_avatar": "아바타 업로드",
    "banner": "배너",
    "upload_banner": "배너 업로드",
    "icon": "아이콘",
    "upload_icon": "아이콘 업로드",
    "show_avatars": "아바타 보기",
    "view_source": "소스 보기",
    "sticky": "스티키",
    "link": "링크",
    "archive_link": "링크 아카이브",
    "bold": "두껍게",
    "italic": "기울임",
<<<<<<< HEAD
    "header": "해더",
=======
    "header": "본문제목",
>>>>>>> fbc0c28f
    "quote": "인용",
    "spoiler": "스포일러",
    "list": "리스트",
    "settings": "설정",
    "site_config": "사이트 설정",
    "admin": "관리자",
    "admins": "관리자",
    "remove_as_admin": "관리자 제거",
    "remove": "제거",
    "formatting_help": "서식 도움말",
    "lock": "잠금",
    "unlock": "잠금해제",
    "subscript": "아래첨자",
    "superscript": "윗첨자",
    "strikethrough": "취소선",
    "moderates": "중재",
    "modlog": "관리기록",
    "appoint_as_admin": "관리자로 임명",
    "removed": "중재자가 제거함",
    "locked": "잠김",
    "mod": "중재자",
    "mods": "중재자",
    "remove_as_mod": "중재자에서 제거됨",
    "show_context": "컨텍스트 표시",
    "delete": "삭제",
    "delete_account": "계정 삭제",
    "delete_account_confirm": "경고 : 모든 데이터가 영구적으로 삭제됩니다. 확인을 위해 비밀번호를 입력하십시오.",
<<<<<<< HEAD
    "save": "즐겨찾기",
=======
    "save": "저장",
>>>>>>> fbc0c28f
    "create": "등록",
    "email_or_username": "이메일 또는 유저명",
    "number_of_users": "가입자 수 {{count}}",
    "number_of_subscribers": "가입자 수{{count}}",
    "number_of_points": "포인트 {{count}}",
    "number_online": "접속자 수 {{count}}",
    "name": "이름",
    "stickied": "고정",
    "reason": "이유",
    "mark_as_read": "읽은 상태로 표시",
    "mark_as_unread": "읽지 않은 상태로 표시",
    "deleted": "글쓴이에 의해 삭제됨",
    "click_to_delete_picture": "사진을 삭제하려면 클릭하세요.",
    "picture_deleted": "사진이 삭제되었습니다.",
    "restore": "복원",
    "ban": "금지",
    "ban_from_site": "사이트에서 금지",
    "unban": "차단 취소",
    "unban_from_site": "사이트에서 차단 해제",
    "banned": "금지",
    "banned_users": "금지 된 사용자",
<<<<<<< HEAD
    "unsave": "즐겨찾기 취소",
=======
    "unsave": "저장 취소",
>>>>>>> fbc0c28f
    "creator": "글쓴이",
    "username": "사용자 이름",
    "name_explain": "이름 – 커뮤니티의 식별자로 사용되며 변경할 수 없습니다.",
    "display_name_explain": "표시 이름 — 커뮤니티 페이지에 제목으로 표시되며 변경할 수 있습니다.",
    "title": "제목",
    "category": "분류",
    "subscribers": "가입자",
    "both": "둘 다",
<<<<<<< HEAD
    "saved": "즐겨찾기",
=======
    "saved": "저장한글",
>>>>>>> fbc0c28f
    "unsubscribe": "구독취소",
    "subscribe": "구독",
    "subscribed": "구독",
    "display_name": "표시 이름",
    "prev": "이전",
    "next": "다음",
    "sidebar": "사이드바",
    "sort_type": "정렬",
    "hot": "인기있는",
    "all": "모두",
    "api": "API",
    "inbox": "받은 편지함",
    "mark_all_as_read": "모두 읽은 상태로 표시",
    "type": "유형",
    "unread": "읽지않음",
    "docs": "문서",
    "new": "새로운",
    "old": "오래된",
    "top_day": "일별",
    "week": "주간",
    "month": "월간",
    "year": "년간",
    "active": "활발한",
    "top": "Top",
    "search": "검색",
    "overview": "요약",
    "view": "보기",
    "logout": "로그아웃",
    "replies": "댓글",
    "mentions": "언급",
    "reply_sent": "답장을 보냈습니다",
    "message_sent": "메세지가 전송되었습니다",
    "login_sign_up": "로그인 / 가입",
    "login": "로그인",
    "sign_up": "가입",
    "notifications_error": "브라우저에서 데스크톱 알림을 사용할 수 없습니다. Firefox 또는 Chrome을 사용해보세요.",
    "unread_messages": "읽지않은 메세지",
    "messages": "메세지",
    "password": "비밀번호",
    "old_password": "기존 비밀번호",
    "forgot_password": "비밀번호 분실",
    "verify_password": "비밀번호 재입력",
    "reset_password_mail_sent": "비밀번호를 재설정하기 위해 이메일을 보냈습니다.",
    "password_change": "비밀번호 변경",
    "new_password": "새 비밀번호",
    "no_email_setup": "서버의 이메일 설정이 올바르지 않습니다.",
    "email": "이메일",
    "matrix_user_id": "메트릭스 사용자",
    "send_notifications_to_email": "이메일로 알림 보내기",
    "optional": "선택 사항",
    "expires": "만료",
    "language": "언어",
    "browser_default": "브라우저 기본값",
    "downvotes_disabled": "내림 비활성화",
    "enable_downvotes": "내림 활성화",
    "upvote": "올림",
    "number_of_upvotes": "올림 {{count}}",
    "downvote": "내림",
    "number_of_downvotes": "내림 {{count}}",
    "open_registration": "등록 열기",
    "registration_closed": "등록 닫기",
    "enable_nsfw": "미성년자에게 부적합한 콘텐츠(후방주의,성인) 허용",
    "url": "URL",
    "body": "내용",
    "community": "커뮤니티",
    "chat": "대화",
    "no_results": "결과가 없습니다.",
    "setup": "설정",
    "lemmy_instance_setup": "Lemmy 인스턴스 설정",
    "setup_admin": "사이트 관리자 설정",
    "your_site": ": 사이트",
    "nsfw": "민감한 콘텐츠(후방주의, 성인)",
    "theme": "테마",
    "sponsors": "지원",
    "copy_suggested_title": "추천 제목 복사 : {{title}}",
    "expand_here": "펼쳐보기",
    "recent_comments": "최근 덧글",
    "modified": "수정됨",
    "sponsors_of_lemmy": "Lemmy 후원",
    "support_on_patreon": "Patreon 후원",
    "support_on_liberapay": "Liberapay에 후원",
    "code": "코드",
    "to": ">>",
    "transfer_community": "커뮤니티 양도",
    "by": "작성",
    "support_on_open_collective": "OpenCollective에 후원",
    "donate_to_lemmy": "Lemmy에 기부",
    "donate": "기부",
    "general_sponsors": "일반 스폰서는 Lemmy에게 $ 10에서 $ 39를 약속 한 사람들입니다.",
    "silver_sponsors": "실버 스폰서는 Lemmy에게 40 달러를 약속 한 사람들입니다.",
    "joined": "가입",
    "from": "에서",
    "crypto": "Crypto",
    "bitcoin": "Bitcoin",
    "ethereum": "Ethereum",
    "monero": "Monero",
    "transfer_site": "사이트 양도",
    "are_you_sure": "확실합니까?",
    "yes": "네",
    "no": "아니오",
    "community_ban": "이 커뮤니티에서 추방되었습니다.",
    "site_ban": "당신은 사이트에서 추방되었습니다",
    "powered_by": "만든이",
    "not_logged_in": "로그인하지 않았습니다.",
    "bio_length_overflow": "자기 소개는 300자를 초과 할 수 없습니다.",
    "logged_in": "로그인.",
    "must_login": "덧글을 달려면 <1> 로그인하거나 가입 </ 1>해야합니다.",
    "site_saved": "즐겨찾기에 저장되었습니다.",
    "couldnt_create_comment": "덧글을 작성할 수 없습니다.",
    "couldnt_like_comment": "덧글에 좋아요 표시를 할 수 없습니다.",
    "couldnt_update_comment": "덧글을 업데이트 할 수 없습니다.",
    "couldnt_save_comment": "덧글을 저장할 수 없습니다.",
    "couldnt_get_comments": "덧글을 가져올 수 없습니다.",
    "no_comment_edit_allowed": "덧글을 수정할 수 없습니다.",
    "no_post_edit_allowed": "게시물을 수정할 수 없습니다.",
    "no_community_edit_allowed": "커뮤니티를 수정할 수 없습니다.",
    "couldnt_find_community": "커뮤니티를 찾을 수 없습니다.",
    "couldnt_update_community": "커뮤니티를 업데이트 할 수 없습니다.",
    "community_already_exists": "커뮤니티가 이미 존재합니다.",
    "community_moderator_already_exists": "커뮤니티 운영자가 이미 존재합니다.",
    "community_follower_already_exists": "커뮤니티 팔로어가 이미 존재합니다.",
    "community_user_already_banned": "커뮤니티 사용자가 이미 차단되었습니다.",
    "couldnt_create_post": "게시물을 작성할 수 없습니다.",
    "post_title_too_long": "게시물 제목이 너무 깁니다.",
    "couldnt_like_post": "이 게시물에 좋아요 표시를 할 수 없습니다.",
    "couldnt_find_post": "게시물을 찾을 수 없습니다.",
    "couldnt_get_posts": "게시물을 가져올 수 없습니다",
    "couldnt_update_post": "게시물을 업데이트 할 수 없습니다",
    "couldnt_save_post": "게시물을 저장할 수 없습니다.",
    "no_slurs": "욕설, 비방은 허용되지 않습니다.",
    "not_an_admin": "관리자가 아닙니다.",
    "not_a_moderator": "중재자가 아닙니다.",
    "passwords_dont_match": "비밀번호가 일치하지 않습니다.",
    "site_already_exists": "사이트가 이미 존재합니다.",
    "couldnt_update_site": "사이트를 업데이트 할 수 없습니다.",
    "couldnt_find_that_username_or_email": "해당 사용자 이름이나 이메일을 찾을 수 없습니다.",
    "password_incorrect": "잘못된 비밀번호입니다.",
    "no_password_reset": "이메일이 없으면 비밀번호를 재설정 할 수 없습니다.",
    "captcha_incorrect": "보안문자가 일치하지 않습니다.",
    "enter_code": "코드 입력",
    "invalid_username": "잘못된 사용자 이름.",
    "admin_already_created": "죄송합니다. 이미 관리자가 있습니다.",
    "system_err_login": "시스템 오류. 다시 로그인하십시오.",
    "user_already_exists": "사용자가 이미 존재합니다.",
    "email_already_exists": "이메일이 이미 존재합니다.",
    "couldnt_update_user": "사용자를 업데이트 할 수 없습니다.",
    "no_private_message_edit_allowed": "개인 메시지를 편집 할 수 없습니다.",
    "couldnt_create_private_message": "개인 메시지를 만들 수 없습니다.",
    "time": "시간",
    "couldnt_update_private_message": "개인 메시지를 업데이트 할 수 없습니다.",
    "action": "동작",
    "emoji_picker": "이모지 추출",
    "block_leaving": "종료 하시겠습니까?",
    "what_is": "무엇일까요",
    "none_found": "찻을수 없습니다.",
    "cake_day_title": "등록일 :",
    "cake_day_info": "오늘은 {{creator_name}}의 등록일입니다!",
    "invalid_post_title": "잘못된 게시물 제목",
    "invalid_url": "잘못된 URL.",
    "play_captcha_audio": "Captcha 오디오 재생",
    "bio": "자기 소개",
    "linked_instances": "연결된 인스턴스",
    "instances": "인스턴스"
}<|MERGE_RESOLUTION|>--- conflicted
+++ resolved
@@ -22,11 +22,7 @@
     "cross_post": "퍼가기",
     "cross_posted_to": "퍼온글: ",
     "comments": "덧글",
-<<<<<<< HEAD
-    "number_of_comments": "덧글 {{count}}",
-=======
     "number_of_comments": "덧 글 수 {{count}}",
->>>>>>> fbc0c28f
     "remove_comment": "덧글 삭제",
     "remove_posts_comments": "게시글과 덧글 삭제",
     "communities": "커뮤니티",
@@ -64,11 +60,7 @@
     "archive_link": "링크 아카이브",
     "bold": "두껍게",
     "italic": "기울임",
-<<<<<<< HEAD
-    "header": "해더",
-=======
     "header": "본문제목",
->>>>>>> fbc0c28f
     "quote": "인용",
     "spoiler": "스포일러",
     "list": "리스트",
@@ -96,11 +88,7 @@
     "delete": "삭제",
     "delete_account": "계정 삭제",
     "delete_account_confirm": "경고 : 모든 데이터가 영구적으로 삭제됩니다. 확인을 위해 비밀번호를 입력하십시오.",
-<<<<<<< HEAD
-    "save": "즐겨찾기",
-=======
     "save": "저장",
->>>>>>> fbc0c28f
     "create": "등록",
     "email_or_username": "이메일 또는 유저명",
     "number_of_users": "가입자 수 {{count}}",
@@ -122,11 +110,7 @@
     "unban_from_site": "사이트에서 차단 해제",
     "banned": "금지",
     "banned_users": "금지 된 사용자",
-<<<<<<< HEAD
-    "unsave": "즐겨찾기 취소",
-=======
     "unsave": "저장 취소",
->>>>>>> fbc0c28f
     "creator": "글쓴이",
     "username": "사용자 이름",
     "name_explain": "이름 – 커뮤니티의 식별자로 사용되며 변경할 수 없습니다.",
@@ -135,11 +119,7 @@
     "category": "분류",
     "subscribers": "가입자",
     "both": "둘 다",
-<<<<<<< HEAD
-    "saved": "즐겨찾기",
-=======
     "saved": "저장한글",
->>>>>>> fbc0c28f
     "unsubscribe": "구독취소",
     "subscribe": "구독",
     "subscribed": "구독",
