--- conflicted
+++ resolved
@@ -12,11 +12,7 @@
     restart: always
 
   lemmy:
-<<<<<<< HEAD
-    image: dessalines/lemmy:0.16.4
-=======
     image: dessalines/lemmy:0.16.5
->>>>>>> 1bd57ee5
     ports:
       - "127.0.0.1:8536:8536"
       - "127.0.0.1:6669:6669"
@@ -30,11 +26,7 @@
       - pictrs
 
   lemmy-ui:
-<<<<<<< HEAD
-    image: dessalines/lemmy-ui:0.16.4
-=======
     image: dessalines/lemmy-ui:0.16.5
->>>>>>> 1bd57ee5
     ports:
       - "127.0.0.1:1235:1234"
     restart: always
