jest.setTimeout(180000);

import { PostResponse } from "lemmy-js-client/dist/types/PostResponse";
import {
  alpha,
  beta,
  gamma,
  setupLogins,
  createPost,
  getPost,
  resolveComment,
  likeComment,
  followBeta,
  resolveBetaCommunity,
  createComment,
  editComment,
  deleteComment,
  removeComment,
  getMentions,
  resolvePost,
  unfollowRemotes,
  createCommunity,
  registerUser,
  reportComment,
  listCommentReports,
  randomString,
  unfollows,
  getComments,
  getCommentParentId,
  resolveCommunity,
  getPersonDetails,
  getReplies,
  getUnreadCount,
  waitUntil,
  delay,
<<<<<<< HEAD
  waitForPost,
} from "./shared";
import { CommentView } from "lemmy-js-client/dist/types/CommentView";
import { CommunityView } from "lemmy-js-client";
=======
  alphaUrl,
} from "./shared";
import { CommentView } from "lemmy-js-client/dist/types/CommentView";
import { LemmyHttp } from "lemmy-js-client";
>>>>>>> f858d8cb

let betaCommunity: CommunityView | undefined;
let postOnAlphaRes: PostResponse;

beforeAll(async () => {
  await setupLogins();
  await unfollows();
  await Promise.all([followBeta(alpha), followBeta(gamma)]);
  betaCommunity = (await resolveBetaCommunity(alpha)).community;
  if (betaCommunity) {
    postOnAlphaRes = await createPost(alpha, betaCommunity.community.id);
  }
});

afterAll(async () => {
  await unfollows();
});

function assertCommentFederation(
  commentOne?: CommentView,
  commentTwo?: CommentView,
) {
  expect(commentOne?.comment.ap_id).toBe(commentTwo?.comment.ap_id);
  expect(commentOne?.comment.content).toBe(commentTwo?.comment.content);
  expect(commentOne?.creator.name).toBe(commentTwo?.creator.name);
  expect(commentOne?.community.actor_id).toBe(commentTwo?.community.actor_id);
  expect(commentOne?.comment.published).toBe(commentTwo?.comment.published);
  expect(commentOne?.comment.updated).toBe(commentOne?.comment.updated);
  expect(commentOne?.comment.deleted).toBe(commentOne?.comment.deleted);
  expect(commentOne?.comment.removed).toBe(commentOne?.comment.removed);
}

test("Create a comment", async () => {
  let commentRes = await createComment(alpha, postOnAlphaRes.post_view.post.id);
  expect(commentRes.comment_view.comment.content).toBeDefined();
  expect(commentRes.comment_view.community.local).toBe(false);
  expect(commentRes.comment_view.creator.local).toBe(true);
  expect(commentRes.comment_view.counts.score).toBe(1);

  // Make sure that comment is liked on beta
  let betaComment = (
    await waitUntil(
      () => resolveComment(beta, commentRes.comment_view.comment),
      c => c.comment?.counts.score === 1,
    )
  ).comment;
  expect(betaComment).toBeDefined();
  expect(betaComment?.community.local).toBe(true);
  expect(betaComment?.creator.local).toBe(false);
  expect(betaComment?.counts.score).toBe(1);
  assertCommentFederation(betaComment, commentRes.comment_view);
});

test("Create a comment in a non-existent post", async () => {
  await expect(createComment(alpha, -1)).rejects.toBe("couldnt_find_post");
});

test("Update a comment", async () => {
  let commentRes = await createComment(alpha, postOnAlphaRes.post_view.post.id);
  // Federate the comment first
  let betaComment = (
    await resolveComment(beta, commentRes.comment_view.comment)
  ).comment;
  assertCommentFederation(betaComment, commentRes.comment_view);

  let updateCommentRes = await editComment(
    alpha,
    commentRes.comment_view.comment.id,
  );
  expect(updateCommentRes.comment_view.comment.content).toBe(
    "A jest test federated comment update",
  );
  expect(updateCommentRes.comment_view.community.local).toBe(false);
  expect(updateCommentRes.comment_view.creator.local).toBe(true);

  // Make sure that post is updated on beta
  let betaCommentUpdated = (
    await waitUntil(
      () => resolveComment(beta, commentRes.comment_view.comment),
      c =>
        c.comment?.comment.content === "A jest test federated comment update",
    )
  ).comment;
  assertCommentFederation(betaCommentUpdated, updateCommentRes.comment_view);
});

test("Delete a comment", async () => {
  // creating a comment on alpha (remote from home of community)
  let commentRes = await createComment(alpha, postOnAlphaRes.post_view.post.id);

  // Find the comment on beta (home of community)
  let betaComment = (
    await resolveComment(beta, commentRes.comment_view.comment)
  ).comment;
  if (!betaComment) {
    throw "Missing beta comment before delete";
  }

  // Find the comment on remote instance gamma
  let gammaComment = (
    await waitUntil(
      () =>
        resolveComment(gamma, commentRes.comment_view.comment).catch(e => e),
      r => r !== "couldnt_find_object",
    )
  ).comment;
  if (!gammaComment) {
    throw "Missing gamma comment (remote-home-remote replication) before delete";
  }

  let deleteCommentRes = await deleteComment(
    alpha,
    true,
    commentRes.comment_view.comment.id,
  );
  expect(deleteCommentRes.comment_view.comment.deleted).toBe(true);

  // Make sure that comment is undefined on beta
  await waitUntil(
    () => resolveComment(beta, commentRes.comment_view.comment).catch(e => e),
    e => e === "couldnt_find_object",
  );

  // Make sure that comment is undefined on gamma after delete
  await waitUntil(
    () => resolveComment(gamma, commentRes.comment_view.comment).catch(e => e),
    e => e === "couldnt_find_object",
  );

  // Test undeleting the comment
  let undeleteCommentRes = await deleteComment(
    alpha,
    false,
    commentRes.comment_view.comment.id,
  );
  expect(undeleteCommentRes.comment_view.comment.deleted).toBe(false);

  // Make sure that comment is undeleted on beta
  let betaComment2 = (
    await waitUntil(
      () => resolveComment(beta, commentRes.comment_view.comment).catch(e => e),
      e => e !== "couldnt_find_object",
    )
  ).comment;
  expect(betaComment2?.comment.deleted).toBe(false);
  assertCommentFederation(betaComment2, undeleteCommentRes.comment_view);
});

test.skip("Remove a comment from admin and community on the same instance", async () => {
  let commentRes = await createComment(alpha, postOnAlphaRes.post_view.post.id);

  // Get the id for beta
  let betaCommentId = (
    await resolveComment(beta, commentRes.comment_view.comment)
  ).comment?.comment.id;

  if (!betaCommentId) {
    throw "beta comment id is missing";
  }

  // The beta admin removes it (the community lives on beta)
  let removeCommentRes = await removeComment(beta, true, betaCommentId);
  expect(removeCommentRes.comment_view.comment.removed).toBe(true);

  // Make sure that comment is removed on alpha (it gets pushed since an admin from beta removed it)
  let refetchedPostComments = await getPersonDetails(
    alpha,
    commentRes.comment_view.comment.creator_id,
  );
  expect(refetchedPostComments.comments[0].comment.removed).toBe(true);

  // beta will unremove the comment
  let unremoveCommentRes = await removeComment(beta, false, betaCommentId);
  expect(unremoveCommentRes.comment_view.comment.removed).toBe(false);

  // Make sure that comment is unremoved on alpha
  let refetchedPostComments2 = await getComments(
    alpha,
    postOnAlphaRes.post_view.post.id,
  );
  expect(refetchedPostComments2.comments[0].comment.removed).toBe(false);
  assertCommentFederation(
    refetchedPostComments2.comments[0],
    unremoveCommentRes.comment_view,
  );
});

test("Remove a comment from admin and community on different instance", async () => {
  let alpha_user = await registerUser(alpha);
  let newAlphaApi = new LemmyHttp(alphaUrl, {
    headers: { auth: alpha_user.jwt ?? "" },
  });

  // New alpha user creates a community, post, and comment.
  let newCommunity = await createCommunity(newAlphaApi);
  let newPost = await createPost(
    newAlphaApi,
    newCommunity.community_view.community.id,
  );
  let commentRes = await createComment(newAlphaApi, newPost.post_view.post.id);
  expect(commentRes.comment_view.comment.content).toBeDefined();

  // Beta searches that to cache it, then removes it
  let betaComment = (
    await resolveComment(beta, commentRes.comment_view.comment)
  ).comment;

  if (!betaComment) {
    throw "beta comment missing";
  }

  let removeCommentRes = await removeComment(
    beta,
    true,
    betaComment.comment.id,
  );
  expect(removeCommentRes.comment_view.comment.removed).toBe(true);

  // Make sure its not removed on alpha
  let refetchedPostComments = await getComments(
    alpha,
    newPost.post_view.post.id,
  );
  expect(refetchedPostComments.comments[0].comment.removed).toBe(false);
  assertCommentFederation(
    refetchedPostComments.comments[0],
    commentRes.comment_view,
  );
});

test("Unlike a comment", async () => {
  let commentRes = await createComment(alpha, postOnAlphaRes.post_view.post.id);

  // Lemmy automatically creates 1 like (vote) by author of comment.
  // Make sure that comment is liked (voted up) on gamma, downstream peer
  // This is testing replication from remote-home-remote (alpha-beta-gamma)

  let gammaComment1 = (
    await waitUntil(
      () => resolveComment(gamma, commentRes.comment_view.comment),
      c => c.comment?.counts.score === 1,
    )
  ).comment;
  expect(gammaComment1).toBeDefined();
  expect(gammaComment1?.community.local).toBe(false);
  expect(gammaComment1?.creator.local).toBe(false);
  expect(gammaComment1?.counts.score).toBe(1);

  let unlike = await likeComment(alpha, 0, commentRes.comment_view.comment);
  expect(unlike.comment_view.counts.score).toBe(0);

  // Make sure that comment is unliked on beta
  let betaComment = (
    await waitUntil(
      () => resolveComment(beta, commentRes.comment_view.comment),
      c => c.comment?.counts.score === 0,
    )
  ).comment;
  expect(betaComment).toBeDefined();
  expect(betaComment?.community.local).toBe(true);
  expect(betaComment?.creator.local).toBe(false);
  expect(betaComment?.counts.score).toBe(0);

  // Make sure that comment is unliked on gamma, downstream peer
  // This is testing replication from remote-home-remote (alpha-beta-gamma)
  let gammaComment = (
    await waitUntil(
      () => resolveComment(gamma, commentRes.comment_view.comment),
      c => c.comment?.counts.score === 0,
    )
  ).comment;
  expect(gammaComment).toBeDefined();
  expect(gammaComment?.community.local).toBe(false);
  expect(gammaComment?.creator.local).toBe(false);
  expect(gammaComment?.counts.score).toBe(0);
});

test("Federated comment like", async () => {
  let commentRes = await createComment(alpha, postOnAlphaRes.post_view.post.id);
  await waitUntil(
    () => resolveComment(beta, commentRes.comment_view.comment),
    c => c.comment?.counts.score === 1,
  );
  // Find the comment on beta
  let betaComment = (
    await resolveComment(beta, commentRes.comment_view.comment)
  ).comment;

  if (!betaComment) {
    throw "Missing beta comment";
  }

  let like = await likeComment(beta, 1, betaComment.comment);
  expect(like.comment_view.counts.score).toBe(2);

  // Get the post from alpha, check the likes
  let postComments = await waitUntil(
    () => getComments(alpha, postOnAlphaRes.post_view.post.id),
    c => c.comments[0].counts.score === 2,
  );
  expect(postComments.comments[0].counts.score).toBe(2);
});

test("Reply to a comment from another instance, get notification", async () => {
  await alpha.client.markAllAsRead({ auth: alpha.auth });

  let betaCommunity = (await resolveBetaCommunity(alpha)).community;
  if (!betaCommunity) {
    throw "Missing beta community";
  }
  const postOnAlphaRes = await createPost(alpha, betaCommunity.community.id);

  // Create a root-level trunk-branch comment on alpha
  let commentRes = await createComment(alpha, postOnAlphaRes.post_view.post.id);
  // find that comment id on beta
  let betaComment = (
    await resolveComment(beta, commentRes.comment_view.comment)
  ).comment;

  if (!betaComment) {
    throw "Missing beta comment";
  }

  // Reply from beta, extending the branch
  let replyRes = await createComment(
    beta,
    betaComment.post.id,
    betaComment.comment.id,
  );
  expect(replyRes.comment_view.comment.content).toBeDefined();
  expect(replyRes.comment_view.community.local).toBe(true);
  expect(replyRes.comment_view.creator.local).toBe(true);
  expect(getCommentParentId(replyRes.comment_view.comment)).toBe(
    betaComment.comment.id,
  );
  expect(replyRes.comment_view.counts.score).toBe(1);

  // Make sure that reply comment is seen on alpha
  let commentSearch = await waitUntil(
    () => resolveComment(alpha, replyRes.comment_view.comment),
    c => c.comment?.counts.score === 1,
  );
  let alphaComment = commentSearch.comment!;
  let postComments = await waitUntil(
    () => getComments(alpha, postOnAlphaRes.post_view.post.id),
    pc => pc.comments.length >= 2,
  );
  // Note: this test fails when run twice and this count will differ
  expect(postComments.comments.length).toBeGreaterThanOrEqual(2);
  expect(alphaComment.comment.content).toBeDefined();

  expect(getCommentParentId(alphaComment.comment)).toBe(
    postComments.comments[1].comment.id,
  );
  expect(alphaComment.community.local).toBe(false);
  expect(alphaComment.creator.local).toBe(false);
  expect(alphaComment.counts.score).toBe(1);
  assertCommentFederation(alphaComment, replyRes.comment_view);

  // Did alpha get notified of the reply from beta?
  let alphaUnreadCountRes = await waitUntil(
    () => getUnreadCount(alpha),
    e => e.replies >= 1,
  );
  expect(alphaUnreadCountRes.replies).toBeGreaterThanOrEqual(1);

  // check inbox of replies on alpha, fetching read/unread both
  let alphaRepliesRes = await getReplies(alpha);
  const alphaReply = alphaRepliesRes.replies.find(
    r => r.comment.id === alphaComment.comment.id,
  );
  expect(alphaReply).toBeDefined();
  if (!alphaReply) throw Error();
  expect(alphaReply.comment.content).toBeDefined();
  expect(alphaReply.community.local).toBe(false);
  expect(alphaReply.creator.local).toBe(false);
  expect(alphaReply.counts.score).toBe(1);
  // ToDo: interesting alphaRepliesRes.replies[0].comment_reply.id is 1, meaning? how did that come about?
  expect(alphaReply.comment.id).toBe(alphaComment.comment.id);
  // this is a new notification, getReplies fetch was for read/unread both, confirm it is unread.
  expect(alphaReply.comment_reply.read).toBe(false);
  assertCommentFederation(alphaReply, replyRes.comment_view);
});

test("Mention beta from alpha", async () => {
  if (!betaCommunity) throw Error("no community");
  const postOnAlphaRes = await createPost(alpha, betaCommunity.community.id);
  // Create a new branch, trunk-level comment branch, from alpha instance
  let commentRes = await createComment(alpha, postOnAlphaRes.post_view.post.id);
  // Create a reply comment to previous comment, this has a mention in body
  let mentionContent = "A test mention of @lemmy_beta@lemmy-beta:8551";
  let mentionRes = await createComment(
    alpha,
    postOnAlphaRes.post_view.post.id,
    commentRes.comment_view.comment.id,
    mentionContent,
  );
  expect(mentionRes.comment_view.comment.content).toBeDefined();
  expect(mentionRes.comment_view.community.local).toBe(false);
  expect(mentionRes.comment_view.creator.local).toBe(true);
  expect(mentionRes.comment_view.counts.score).toBe(1);

  // get beta's localized copy of the alpha post
  let betaPost = await waitForPost(beta, postOnAlphaRes.post_view.post);
  if (!betaPost) {
    throw "unable to locate post on beta";
  }
  expect(betaPost.post.ap_id).toBe(postOnAlphaRes.post_view.post.ap_id);
  expect(betaPost.post.name).toBe(postOnAlphaRes.post_view.post.name);

  // Make sure that both new comments are seen on beta and have parent/child relationship
  let betaPostComments = await waitUntil(
    () => getComments(beta, betaPost!.post.id),
    c => c.comments[1]?.counts.score === 1,
  );
  expect(betaPostComments.comments.length).toEqual(2);
  // the trunk-branch root comment will be older than the mention reply comment, so index 1
  let betaRootComment = betaPostComments.comments[1];
  // the trunk-branch root comment should not have a parent
  expect(getCommentParentId(betaRootComment.comment)).toBeUndefined();
  expect(betaRootComment.comment.content).toBeDefined();
  // the mention reply comment should have parent that points to the branch root level comment
  expect(getCommentParentId(betaPostComments.comments[0].comment)).toBe(
    betaPostComments.comments[1].comment.id,
  );
  expect(betaRootComment.community.local).toBe(true);
  expect(betaRootComment.creator.local).toBe(false);
  expect(betaRootComment.counts.score).toBe(1);
  assertCommentFederation(betaRootComment, commentRes.comment_view);

  let mentionsRes = await waitUntil(
    () => getMentions(beta),
    m => !!m.mentions[0],
  );
  expect(mentionsRes.mentions[0].comment.content).toBeDefined();
  expect(mentionsRes.mentions[0].community.local).toBe(true);
  expect(mentionsRes.mentions[0].creator.local).toBe(false);
  expect(mentionsRes.mentions[0].counts.score).toBe(1);
  // the reply comment with mention should be the most fresh, newest, index 0
  expect(mentionsRes.mentions[0].person_mention.comment_id).toBe(
    betaPostComments.comments[0].comment.id,
  );
});

test("Comment Search", async () => {
  let commentRes = await createComment(alpha, postOnAlphaRes.post_view.post.id);
  let betaComment = (
    await resolveComment(beta, commentRes.comment_view.comment)
  ).comment;
  assertCommentFederation(betaComment, commentRes.comment_view);
});

test("A and G subscribe to B (center) A posts, G mentions B, it gets announced to A", async () => {
  // Create a local post
  let alphaCommunity = (await resolveCommunity(alpha, "!main@lemmy-alpha:8541"))
    .community;

  if (!alphaCommunity) {
    throw "Missing alpha community";
  }

  let alphaPost = await createPost(alpha, alphaCommunity.community.id);
  expect(alphaPost.post_view.community.local).toBe(true);

  // Make sure gamma sees it
  let gammaPost = (await resolvePost(gamma, alphaPost.post_view.post, false))!
    .post;

  if (!gammaPost) {
    throw "Missing gamma post";
  }

  let commentContent =
    "A jest test federated comment announce, lets mention @lemmy_beta@lemmy-beta:8551";
  let commentRes = await createComment(
    gamma,
    gammaPost.post.id,
    undefined,
    commentContent,
  );
  expect(commentRes.comment_view.comment.content).toBe(commentContent);
  expect(commentRes.comment_view.community.local).toBe(false);
  expect(commentRes.comment_view.creator.local).toBe(true);
  expect(commentRes.comment_view.counts.score).toBe(1);

  // Make sure alpha sees it
  let alphaPostComments2 = await waitUntil(
    () => getComments(alpha, alphaPost.post_view.post.id),
    e => e.comments[0]?.counts.score === 1,
  );
  expect(alphaPostComments2.comments[0].comment.content).toBe(commentContent);
  expect(alphaPostComments2.comments[0].community.local).toBe(true);
  expect(alphaPostComments2.comments[0].creator.local).toBe(false);
  expect(alphaPostComments2.comments[0].counts.score).toBe(1);
  assertCommentFederation(
    alphaPostComments2.comments[0],
    commentRes.comment_view,
  );

  // Make sure beta has mentions
  let relevantMention = await waitUntil(
    () =>
      getMentions(beta).then(m =>
        m.mentions.find(
          m => m.comment.ap_id === commentRes.comment_view.comment.ap_id,
        ),
      ),
    e => !!e,
  );
  if (!relevantMention) throw Error("could not find mention");
  expect(relevantMention.comment.content).toBe(commentContent);
  expect(relevantMention.community.local).toBe(false);
  expect(relevantMention.creator.local).toBe(false);
  // TODO this is failing because fetchInReplyTos aren't getting score
  // expect(mentionsRes.mentions[0].score).toBe(1);
});

test("Check that activity from another instance is sent to third instance", async () => {
  // Alpha and gamma users follow beta community
  let alphaFollow = await followBeta(alpha);
  expect(alphaFollow.community_view.community.local).toBe(false);
  expect(alphaFollow.community_view.community.name).toBe("main");

  let gammaFollow = await followBeta(gamma);
  expect(gammaFollow.community_view.community.local).toBe(false);
  expect(gammaFollow.community_view.community.name).toBe("main");
  await waitUntil(
    () => resolveBetaCommunity(alpha),
    c => c.community?.subscribed === "Subscribed",
  );
  await waitUntil(
    () => resolveBetaCommunity(gamma),
    c => c.community?.subscribed === "Subscribed",
  );

  // Create a post on beta
  let betaPost = await createPost(beta, 2);
  expect(betaPost.post_view.community.local).toBe(true);

  // Make sure gamma and alpha see it
  let gammaPost = await waitForPost(gamma, betaPost.post_view.post);
  if (!gammaPost) {
    throw "Missing gamma post";
  }
  expect(gammaPost.post).toBeDefined();

  let alphaPost = await waitForPost(alpha, betaPost.post_view.post);
  if (!alphaPost) {
    throw "Missing alpha post";
  }
  expect(alphaPost.post).toBeDefined();

  // The bug: gamma comments, and alpha should see it.
  let commentContent = "Comment from gamma";
  let commentRes = await createComment(
    gamma,
    gammaPost.post.id,
    undefined,
    commentContent,
  );
  expect(commentRes.comment_view.comment.content).toBe(commentContent);
  expect(commentRes.comment_view.community.local).toBe(false);
  expect(commentRes.comment_view.creator.local).toBe(true);
  expect(commentRes.comment_view.counts.score).toBe(1);

  // Make sure alpha sees it
  let alphaPostComments2 = await waitUntil(
    () => getComments(alpha, alphaPost!.post.id),
    e => e.comments[0]?.counts.score === 1,
  );
  expect(alphaPostComments2.comments[0].comment.content).toBe(commentContent);
  expect(alphaPostComments2.comments[0].community.local).toBe(false);
  expect(alphaPostComments2.comments[0].creator.local).toBe(false);
  expect(alphaPostComments2.comments[0].counts.score).toBe(1);
  assertCommentFederation(
    alphaPostComments2.comments[0],
    commentRes.comment_view,
  );

  await Promise.all([unfollowRemotes(alpha), unfollowRemotes(gamma)]);
});

test("Fetch in_reply_tos: A is unsubbed from B, B makes a post, and some embedded comments, A subs to B, B updates the lowest level comment, A fetches both the post and all the inreplyto comments for that post.", async () => {
  // Unfollow all remote communities
  let site = await unfollowRemotes(alpha);
  expect(
    site.my_user?.follows.filter(c => c.community.local == false).length,
  ).toBe(0);

  // B creates a post, and two comments, should be invisible to A
  let postOnBetaRes = await createPost(beta, 2);
  expect(postOnBetaRes.post_view.post.name).toBeDefined();

  let parentCommentContent = "An invisible top level comment from beta";
  let parentCommentRes = await createComment(
    beta,
    postOnBetaRes.post_view.post.id,
    undefined,
    parentCommentContent,
  );
  expect(parentCommentRes.comment_view.comment.content).toBe(
    parentCommentContent,
  );

  // B creates a comment, then a child one of that.
  let childCommentContent = "An invisible child comment from beta";
  let childCommentRes = await createComment(
    beta,
    postOnBetaRes.post_view.post.id,
    parentCommentRes.comment_view.comment.id,
    childCommentContent,
  );
  expect(childCommentRes.comment_view.comment.content).toBe(
    childCommentContent,
  );

  // Follow beta again
  let follow = await followBeta(alpha);
  expect(follow.community_view.community.local).toBe(false);
  expect(follow.community_view.community.name).toBe("main");

  // An update to the child comment on beta, should push the post, parent, and child to alpha now
  let updatedCommentContent = "An update child comment from beta";
  let updateRes = await editComment(
    beta,
    childCommentRes.comment_view.comment.id,
    updatedCommentContent,
  );
  expect(updateRes.comment_view.comment.content).toBe(updatedCommentContent);

  // Get the post from alpha
  let alphaPostB = (await resolvePost(alpha, postOnBetaRes.post_view.post))
    .post;
  if (!alphaPostB) {
    throw "Missing alpha post B";
  }

  let alphaPost = await getPost(alpha, alphaPostB.post.id);
  let alphaPostComments = await waitUntil(
    () => getComments(alpha, alphaPostB!.post.id),
    c =>
      c.comments[1]?.comment.content ===
        parentCommentRes.comment_view.comment.content &&
      c.comments[0]?.comment.content === updateRes.comment_view.comment.content,
  );
  expect(alphaPost.post_view.post.name).toBeDefined();
  assertCommentFederation(
    alphaPostComments.comments[1],
    parentCommentRes.comment_view,
  );
  assertCommentFederation(
    alphaPostComments.comments[0],
    updateRes.comment_view,
  );
  expect(alphaPost.post_view.community.local).toBe(false);
  expect(alphaPost.post_view.creator.local).toBe(false);

  await unfollowRemotes(alpha);
});

test("Report a comment", async () => {
  let betaCommunity = (await resolveBetaCommunity(beta)).community;
  if (!betaCommunity) {
    throw "Missing beta community";
  }
  let postOnBetaRes = (await createPost(beta, betaCommunity.community.id))
    .post_view.post;
  expect(postOnBetaRes).toBeDefined();
  let commentRes = (await createComment(beta, postOnBetaRes.id)).comment_view
    .comment;
  expect(commentRes).toBeDefined();

  let alphaComment = (await resolveComment(alpha, commentRes)).comment?.comment;
  if (!alphaComment) {
    throw "Missing alpha comment";
  }

  const reason = randomString(10);
  let alphaReport = (await reportComment(alpha, alphaComment.id, reason))
    .comment_report_view.comment_report;

  let betaReport = (await waitUntil(
    () =>
      listCommentReports(beta).then(r =>
        r.comment_reports.find(rep => rep.comment_report.reason === reason),
      ),
    e => !!e,
  ))!.comment_report;
  expect(betaReport).toBeDefined();
  expect(betaReport.resolved).toBe(false);
  expect(betaReport.original_comment_text).toBe(
    alphaReport.original_comment_text,
  );
  expect(betaReport.reason).toBe(alphaReport.reason);
});<|MERGE_RESOLUTION|>--- conflicted
+++ resolved
@@ -33,17 +33,12 @@
   getUnreadCount,
   waitUntil,
   delay,
-<<<<<<< HEAD
   waitForPost,
+  alphaUrl,
 } from "./shared";
 import { CommentView } from "lemmy-js-client/dist/types/CommentView";
 import { CommunityView } from "lemmy-js-client";
-=======
-  alphaUrl,
-} from "./shared";
-import { CommentView } from "lemmy-js-client/dist/types/CommentView";
 import { LemmyHttp } from "lemmy-js-client";
->>>>>>> f858d8cb
 
 let betaCommunity: CommunityView | undefined;
 let postOnAlphaRes: PostResponse;
