jest.setTimeout(180000);

import { PostResponse } from "lemmy-js-client/dist/types/PostResponse";
import {
  alpha,
  beta,
  gamma,
  setupLogins,
  createPost,
  getPost,
  resolveComment,
  likeComment,
  followBeta,
  resolveBetaCommunity,
  createComment,
  editComment,
  deleteComment,
  removeComment,
  getMentions,
  resolvePost,
  unfollowRemotes,
  createCommunity,
  registerUser,
  reportComment,
  listCommentReports,
  randomString,
  unfollows,
  getComments,
  getCommentParentId,
  resolveCommunity,
  getPersonDetails,
  getReplies,
  getUnreadCount,
  waitUntil,
  delay,
  waitForPost,
  alphaUrl,
} from "./shared";
import { CommentView } from "lemmy-js-client/dist/types/CommentView";
import { CommunityView } from "lemmy-js-client";
import { LemmyHttp } from "lemmy-js-client";

let betaCommunity: CommunityView | undefined;
let postOnAlphaRes: PostResponse;

beforeAll(async () => {
  await setupLogins();
  await unfollows();
  await Promise.all([followBeta(alpha), followBeta(gamma)]);
  betaCommunity = (await resolveBetaCommunity(alpha)).community;
  if (betaCommunity) {
    postOnAlphaRes = await createPost(alpha, betaCommunity.community.id);
  }
});

afterAll(async () => {
  await unfollows();
});

function assertCommentFederation(
  commentOne?: CommentView,
  commentTwo?: CommentView,
) {
  expect(commentOne?.comment.ap_id).toBe(commentTwo?.comment.ap_id);
  expect(commentOne?.comment.content).toBe(commentTwo?.comment.content);
  expect(commentOne?.creator.name).toBe(commentTwo?.creator.name);
  expect(commentOne?.community.actor_id).toBe(commentTwo?.community.actor_id);
  expect(commentOne?.comment.published).toBe(commentTwo?.comment.published);
  expect(commentOne?.comment.updated).toBe(commentOne?.comment.updated);
  expect(commentOne?.comment.deleted).toBe(commentOne?.comment.deleted);
  expect(commentOne?.comment.removed).toBe(commentOne?.comment.removed);
}

test("Create a comment", async () => {
  let commentRes = await createComment(alpha, postOnAlphaRes.post_view.post.id);
  expect(commentRes.comment_view.comment.content).toBeDefined();
  expect(commentRes.comment_view.community.local).toBe(false);
  expect(commentRes.comment_view.creator.local).toBe(true);
  expect(commentRes.comment_view.counts.score).toBe(1);

  // Make sure that comment is liked on beta
  let betaComment = (
    await waitUntil(
      () => resolveComment(beta, commentRes.comment_view.comment),
      c => c.comment?.counts.score === 1,
    )
  ).comment;
  expect(betaComment).toBeDefined();
  expect(betaComment?.community.local).toBe(true);
  expect(betaComment?.creator.local).toBe(false);
  expect(betaComment?.counts.score).toBe(1);
  assertCommentFederation(betaComment, commentRes.comment_view);
});

test("Create a comment in a non-existent post", async () => {
  await expect(createComment(alpha, -1)).rejects.toBe("couldnt_find_post");
});

test("Update a comment", async () => {
  let commentRes = await createComment(alpha, postOnAlphaRes.post_view.post.id);
  // Federate the comment first
  let betaComment = (
    await resolveComment(beta, commentRes.comment_view.comment)
  ).comment;
  assertCommentFederation(betaComment, commentRes.comment_view);

  let updateCommentRes = await editComment(
    alpha,
    commentRes.comment_view.comment.id,
  );
  expect(updateCommentRes.comment_view.comment.content).toBe(
    "A jest test federated comment update",
  );
  expect(updateCommentRes.comment_view.community.local).toBe(false);
  expect(updateCommentRes.comment_view.creator.local).toBe(true);

  // Make sure that post is updated on beta
  let betaCommentUpdated = (
    await waitUntil(
      () => resolveComment(beta, commentRes.comment_view.comment),
      c =>
        c.comment?.comment.content === "A jest test federated comment update",
    )
  ).comment;
  assertCommentFederation(betaCommentUpdated, updateCommentRes.comment_view);
});

test("Delete a comment", async () => {
  // creating a comment on alpha (remote from home of community)
  let commentRes = await createComment(alpha, postOnAlphaRes.post_view.post.id);

  // Find the comment on beta (home of community)
  let betaComment = (
    await resolveComment(beta, commentRes.comment_view.comment)
  ).comment;
  if (!betaComment) {
    throw "Missing beta comment before delete";
  }

  // Find the comment on remote instance gamma
  let gammaComment = (
    await waitUntil(
      () =>
        resolveComment(gamma, commentRes.comment_view.comment).catch(e => e),
      r => r !== "couldnt_find_object",
    )
  ).comment;
  if (!gammaComment) {
    throw "Missing gamma comment (remote-home-remote replication) before delete";
  }

  let deleteCommentRes = await deleteComment(
    alpha,
    true,
    commentRes.comment_view.comment.id,
  );
  expect(deleteCommentRes.comment_view.comment.deleted).toBe(true);

  // Make sure that comment is undefined on beta
  await waitUntil(
    () => resolveComment(beta, commentRes.comment_view.comment).catch(e => e),
    e => e === "couldnt_find_object",
  );

  // Make sure that comment is undefined on gamma after delete
  await waitUntil(
    () => resolveComment(gamma, commentRes.comment_view.comment).catch(e => e),
    e => e === "couldnt_find_object",
  );

  // Test undeleting the comment
  let undeleteCommentRes = await deleteComment(
    alpha,
    false,
    commentRes.comment_view.comment.id,
  );
  expect(undeleteCommentRes.comment_view.comment.deleted).toBe(false);

  // Make sure that comment is undeleted on beta
  let betaComment2 = (
    await waitUntil(
      () => resolveComment(beta, commentRes.comment_view.comment).catch(e => e),
      e => e !== "couldnt_find_object",
    )
  ).comment;
  expect(betaComment2?.comment.deleted).toBe(false);
  assertCommentFederation(betaComment2, undeleteCommentRes.comment_view);
});

test.skip("Remove a comment from admin and community on the same instance", async () => {
  let commentRes = await createComment(alpha, postOnAlphaRes.post_view.post.id);

  // Get the id for beta
  let betaCommentId = (
    await resolveComment(beta, commentRes.comment_view.comment)
  ).comment?.comment.id;

  if (!betaCommentId) {
    throw "beta comment id is missing";
  }

  // The beta admin removes it (the community lives on beta)
  let removeCommentRes = await removeComment(beta, true, betaCommentId);
  expect(removeCommentRes.comment_view.comment.removed).toBe(true);

  // Make sure that comment is removed on alpha (it gets pushed since an admin from beta removed it)
  let refetchedPostComments = await getPersonDetails(
    alpha,
    commentRes.comment_view.comment.creator_id,
  );
  expect(refetchedPostComments.comments[0].comment.removed).toBe(true);

  // beta will unremove the comment
  let unremoveCommentRes = await removeComment(beta, false, betaCommentId);
  expect(unremoveCommentRes.comment_view.comment.removed).toBe(false);

  // Make sure that comment is unremoved on alpha
  let refetchedPostComments2 = await getComments(
    alpha,
    postOnAlphaRes.post_view.post.id,
  );
  expect(refetchedPostComments2.comments[0].comment.removed).toBe(false);
  assertCommentFederation(
    refetchedPostComments2.comments[0],
    unremoveCommentRes.comment_view,
  );
});

test("Remove a comment from admin and community on different instance", async () => {
  let alpha_user = await registerUser(alpha);
  let newAlphaApi = new LemmyHttp(alphaUrl, {
<<<<<<< HEAD
    headers: { Authorization: "Bearer " + alpha_user.jwt ?? "" },
=======
    headers: { Authorization: `Bearer ${alpha_user.jwt ?? ""}` },
>>>>>>> 9275041f
  });

  // New alpha user creates a community, post, and comment.
  let newCommunity = await createCommunity(newAlphaApi);
  let newPost = await createPost(
    newAlphaApi,
    newCommunity.community_view.community.id,
  );
  let commentRes = await createComment(newAlphaApi, newPost.post_view.post.id);
  expect(commentRes.comment_view.comment.content).toBeDefined();

  // Beta searches that to cache it, then removes it
  let betaComment = (
    await resolveComment(beta, commentRes.comment_view.comment)
  ).comment;

  if (!betaComment) {
    throw "beta comment missing";
  }

  let removeCommentRes = await removeComment(
    beta,
    true,
    betaComment.comment.id,
  );
  expect(removeCommentRes.comment_view.comment.removed).toBe(true);

  // Make sure its not removed on alpha
  let refetchedPostComments = await getComments(
    alpha,
    newPost.post_view.post.id,
  );
  expect(refetchedPostComments.comments[0].comment.removed).toBe(false);
  assertCommentFederation(
    refetchedPostComments.comments[0],
    commentRes.comment_view,
  );
});

test("Unlike a comment", async () => {
  let commentRes = await createComment(alpha, postOnAlphaRes.post_view.post.id);

  // Lemmy automatically creates 1 like (vote) by author of comment.
  // Make sure that comment is liked (voted up) on gamma, downstream peer
  // This is testing replication from remote-home-remote (alpha-beta-gamma)

  let gammaComment1 = (
    await waitUntil(
      () => resolveComment(gamma, commentRes.comment_view.comment),
      c => c.comment?.counts.score === 1,
    )
  ).comment;
  expect(gammaComment1).toBeDefined();
  expect(gammaComment1?.community.local).toBe(false);
  expect(gammaComment1?.creator.local).toBe(false);
  expect(gammaComment1?.counts.score).toBe(1);

  let unlike = await likeComment(alpha, 0, commentRes.comment_view.comment);
  expect(unlike.comment_view.counts.score).toBe(0);

  // Make sure that comment is unliked on beta
  let betaComment = (
    await waitUntil(
      () => resolveComment(beta, commentRes.comment_view.comment),
      c => c.comment?.counts.score === 0,
    )
  ).comment;
  expect(betaComment).toBeDefined();
  expect(betaComment?.community.local).toBe(true);
  expect(betaComment?.creator.local).toBe(false);
  expect(betaComment?.counts.score).toBe(0);

  // Make sure that comment is unliked on gamma, downstream peer
  // This is testing replication from remote-home-remote (alpha-beta-gamma)
  let gammaComment = (
    await waitUntil(
      () => resolveComment(gamma, commentRes.comment_view.comment),
      c => c.comment?.counts.score === 0,
    )
  ).comment;
  expect(gammaComment).toBeDefined();
  expect(gammaComment?.community.local).toBe(false);
  expect(gammaComment?.creator.local).toBe(false);
  expect(gammaComment?.counts.score).toBe(0);
});

test("Federated comment like", async () => {
  let commentRes = await createComment(alpha, postOnAlphaRes.post_view.post.id);
  await waitUntil(
    () => resolveComment(beta, commentRes.comment_view.comment),
    c => c.comment?.counts.score === 1,
  );
  // Find the comment on beta
  let betaComment = (
    await resolveComment(beta, commentRes.comment_view.comment)
  ).comment;

  if (!betaComment) {
    throw "Missing beta comment";
  }

  let like = await likeComment(beta, 1, betaComment.comment);
  expect(like.comment_view.counts.score).toBe(2);

  // Get the post from alpha, check the likes
  let postComments = await waitUntil(
    () => getComments(alpha, postOnAlphaRes.post_view.post.id),
    c => c.comments[0].counts.score === 2,
  );
  expect(postComments.comments[0].counts.score).toBe(2);
});

test("Reply to a comment from another instance, get notification", async () => {
  await alpha.markAllAsRead();

  let betaCommunity = (await resolveBetaCommunity(alpha)).community;
  if (!betaCommunity) {
    throw "Missing beta community";
  }
  const postOnAlphaRes = await createPost(alpha, betaCommunity.community.id);

  // Create a root-level trunk-branch comment on alpha
  let commentRes = await createComment(alpha, postOnAlphaRes.post_view.post.id);
  // find that comment id on beta
  let betaComment = (
    await resolveComment(beta, commentRes.comment_view.comment)
  ).comment;

  if (!betaComment) {
    throw "Missing beta comment";
  }

  // Reply from beta, extending the branch
  let replyRes = await createComment(
    beta,
    betaComment.post.id,
    betaComment.comment.id,
  );
  expect(replyRes.comment_view.comment.content).toBeDefined();
  expect(replyRes.comment_view.community.local).toBe(true);
  expect(replyRes.comment_view.creator.local).toBe(true);
  expect(getCommentParentId(replyRes.comment_view.comment)).toBe(
    betaComment.comment.id,
  );
  expect(replyRes.comment_view.counts.score).toBe(1);

  // Make sure that reply comment is seen on alpha
  let commentSearch = await waitUntil(
    () => resolveComment(alpha, replyRes.comment_view.comment),
    c => c.comment?.counts.score === 1,
  );
  let alphaComment = commentSearch.comment!;
  let postComments = await waitUntil(
    () => getComments(alpha, postOnAlphaRes.post_view.post.id),
    pc => pc.comments.length >= 2,
  );
  // Note: this test fails when run twice and this count will differ
  expect(postComments.comments.length).toBeGreaterThanOrEqual(2);
  expect(alphaComment.comment.content).toBeDefined();

  expect(getCommentParentId(alphaComment.comment)).toBe(
    postComments.comments[1].comment.id,
  );
  expect(alphaComment.community.local).toBe(false);
  expect(alphaComment.creator.local).toBe(false);
  expect(alphaComment.counts.score).toBe(1);
  assertCommentFederation(alphaComment, replyRes.comment_view);

  // Did alpha get notified of the reply from beta?
  let alphaUnreadCountRes = await waitUntil(
    () => getUnreadCount(alpha),
    e => e.replies >= 1,
  );
  expect(alphaUnreadCountRes.replies).toBeGreaterThanOrEqual(1);

  // check inbox of replies on alpha, fetching read/unread both
  let alphaRepliesRes = await getReplies(alpha);
  const alphaReply = alphaRepliesRes.replies.find(
    r => r.comment.id === alphaComment.comment.id,
  );
  expect(alphaReply).toBeDefined();
  if (!alphaReply) throw Error();
  expect(alphaReply.comment.content).toBeDefined();
  expect(alphaReply.community.local).toBe(false);
  expect(alphaReply.creator.local).toBe(false);
  expect(alphaReply.counts.score).toBe(1);
  // ToDo: interesting alphaRepliesRes.replies[0].comment_reply.id is 1, meaning? how did that come about?
  expect(alphaReply.comment.id).toBe(alphaComment.comment.id);
  // this is a new notification, getReplies fetch was for read/unread both, confirm it is unread.
  expect(alphaReply.comment_reply.read).toBe(false);
  assertCommentFederation(alphaReply, replyRes.comment_view);
});

test("Mention beta from alpha", async () => {
  if (!betaCommunity) throw Error("no community");
  const postOnAlphaRes = await createPost(alpha, betaCommunity.community.id);
  // Create a new branch, trunk-level comment branch, from alpha instance
  let commentRes = await createComment(alpha, postOnAlphaRes.post_view.post.id);
  // Create a reply comment to previous comment, this has a mention in body
  let mentionContent = "A test mention of @lemmy_beta@lemmy-beta:8551";
  let mentionRes = await createComment(
    alpha,
    postOnAlphaRes.post_view.post.id,
    commentRes.comment_view.comment.id,
    mentionContent,
  );
  expect(mentionRes.comment_view.comment.content).toBeDefined();
  expect(mentionRes.comment_view.community.local).toBe(false);
  expect(mentionRes.comment_view.creator.local).toBe(true);
  expect(mentionRes.comment_view.counts.score).toBe(1);

  // get beta's localized copy of the alpha post
  let betaPost = await waitForPost(beta, postOnAlphaRes.post_view.post);
  if (!betaPost) {
    throw "unable to locate post on beta";
  }
  expect(betaPost.post.ap_id).toBe(postOnAlphaRes.post_view.post.ap_id);
  expect(betaPost.post.name).toBe(postOnAlphaRes.post_view.post.name);

  // Make sure that both new comments are seen on beta and have parent/child relationship
  let betaPostComments = await waitUntil(
    () => getComments(beta, betaPost!.post.id),
    c => c.comments[1]?.counts.score === 1,
  );
  expect(betaPostComments.comments.length).toEqual(2);
  // the trunk-branch root comment will be older than the mention reply comment, so index 1
  let betaRootComment = betaPostComments.comments[1];
  // the trunk-branch root comment should not have a parent
  expect(getCommentParentId(betaRootComment.comment)).toBeUndefined();
  expect(betaRootComment.comment.content).toBeDefined();
  // the mention reply comment should have parent that points to the branch root level comment
  expect(getCommentParentId(betaPostComments.comments[0].comment)).toBe(
    betaPostComments.comments[1].comment.id,
  );
  expect(betaRootComment.community.local).toBe(true);
  expect(betaRootComment.creator.local).toBe(false);
  expect(betaRootComment.counts.score).toBe(1);
  assertCommentFederation(betaRootComment, commentRes.comment_view);

  let mentionsRes = await waitUntil(
    () => getMentions(beta),
    m => !!m.mentions[0],
  );
  expect(mentionsRes.mentions[0].comment.content).toBeDefined();
  expect(mentionsRes.mentions[0].community.local).toBe(true);
  expect(mentionsRes.mentions[0].creator.local).toBe(false);
  expect(mentionsRes.mentions[0].counts.score).toBe(1);
  // the reply comment with mention should be the most fresh, newest, index 0
  expect(mentionsRes.mentions[0].person_mention.comment_id).toBe(
    betaPostComments.comments[0].comment.id,
  );
});

test("Comment Search", async () => {
  let commentRes = await createComment(alpha, postOnAlphaRes.post_view.post.id);
  let betaComment = (
    await resolveComment(beta, commentRes.comment_view.comment)
  ).comment;
  assertCommentFederation(betaComment, commentRes.comment_view);
});

test("A and G subscribe to B (center) A posts, G mentions B, it gets announced to A", async () => {
  // Create a local post
  let alphaCommunity = (await resolveCommunity(alpha, "!main@lemmy-alpha:8541"))
    .community;

  if (!alphaCommunity) {
    throw "Missing alpha community";
  }

  let alphaPost = await createPost(alpha, alphaCommunity.community.id);
  expect(alphaPost.post_view.community.local).toBe(true);

  // Make sure gamma sees it
  let gammaPost = (await resolvePost(gamma, alphaPost.post_view.post))!.post;

  if (!gammaPost) {
    throw "Missing gamma post";
  }

  let commentContent =
    "A jest test federated comment announce, lets mention @lemmy_beta@lemmy-beta:8551";
  let commentRes = await createComment(
    gamma,
    gammaPost.post.id,
    undefined,
    commentContent,
  );
  expect(commentRes.comment_view.comment.content).toBe(commentContent);
  expect(commentRes.comment_view.community.local).toBe(false);
  expect(commentRes.comment_view.creator.local).toBe(true);
  expect(commentRes.comment_view.counts.score).toBe(1);

  // Make sure alpha sees it
  let alphaPostComments2 = await waitUntil(
    () => getComments(alpha, alphaPost.post_view.post.id),
    e => e.comments[0]?.counts.score === 1,
  );
  expect(alphaPostComments2.comments[0].comment.content).toBe(commentContent);
  expect(alphaPostComments2.comments[0].community.local).toBe(true);
  expect(alphaPostComments2.comments[0].creator.local).toBe(false);
  expect(alphaPostComments2.comments[0].counts.score).toBe(1);
  assertCommentFederation(
    alphaPostComments2.comments[0],
    commentRes.comment_view,
  );

  // Make sure beta has mentions
  let relevantMention = await waitUntil(
    () =>
      getMentions(beta).then(m =>
        m.mentions.find(
          m => m.comment.ap_id === commentRes.comment_view.comment.ap_id,
        ),
      ),
    e => !!e,
  );
  if (!relevantMention) throw Error("could not find mention");
  expect(relevantMention.comment.content).toBe(commentContent);
  expect(relevantMention.community.local).toBe(false);
  expect(relevantMention.creator.local).toBe(false);
  // TODO this is failing because fetchInReplyTos aren't getting score
  // expect(mentionsRes.mentions[0].score).toBe(1);
});

test("Check that activity from another instance is sent to third instance", async () => {
  // Alpha and gamma users follow beta community
  let alphaFollow = await followBeta(alpha);
  expect(alphaFollow.community_view.community.local).toBe(false);
  expect(alphaFollow.community_view.community.name).toBe("main");

  let gammaFollow = await followBeta(gamma);
  expect(gammaFollow.community_view.community.local).toBe(false);
  expect(gammaFollow.community_view.community.name).toBe("main");
  await waitUntil(
    () => resolveBetaCommunity(alpha),
    c => c.community?.subscribed === "Subscribed",
  );
  await waitUntil(
    () => resolveBetaCommunity(gamma),
    c => c.community?.subscribed === "Subscribed",
  );

  // Create a post on beta
  let betaPost = await createPost(beta, 2);
  expect(betaPost.post_view.community.local).toBe(true);

  // Make sure gamma and alpha see it
  let gammaPost = await waitForPost(gamma, betaPost.post_view.post);
  if (!gammaPost) {
    throw "Missing gamma post";
  }
  expect(gammaPost.post).toBeDefined();

  let alphaPost = await waitForPost(alpha, betaPost.post_view.post);
  if (!alphaPost) {
    throw "Missing alpha post";
  }
  expect(alphaPost.post).toBeDefined();

  // The bug: gamma comments, and alpha should see it.
  let commentContent = "Comment from gamma";
  let commentRes = await createComment(
    gamma,
    gammaPost.post.id,
    undefined,
    commentContent,
  );
  expect(commentRes.comment_view.comment.content).toBe(commentContent);
  expect(commentRes.comment_view.community.local).toBe(false);
  expect(commentRes.comment_view.creator.local).toBe(true);
  expect(commentRes.comment_view.counts.score).toBe(1);

  // Make sure alpha sees it
  let alphaPostComments2 = await waitUntil(
    () => getComments(alpha, alphaPost!.post.id),
    e => e.comments[0]?.counts.score === 1,
  );
  expect(alphaPostComments2.comments[0].comment.content).toBe(commentContent);
  expect(alphaPostComments2.comments[0].community.local).toBe(false);
  expect(alphaPostComments2.comments[0].creator.local).toBe(false);
  expect(alphaPostComments2.comments[0].counts.score).toBe(1);
  assertCommentFederation(
    alphaPostComments2.comments[0],
    commentRes.comment_view,
  );

  await Promise.all([unfollowRemotes(alpha), unfollowRemotes(gamma)]);
});

test("Fetch in_reply_tos: A is unsubbed from B, B makes a post, and some embedded comments, A subs to B, B updates the lowest level comment, A fetches both the post and all the inreplyto comments for that post.", async () => {
  // Unfollow all remote communities
  let site = await unfollowRemotes(alpha);
  expect(
    site.my_user?.follows.filter(c => c.community.local == false).length,
  ).toBe(0);

  // B creates a post, and two comments, should be invisible to A
  let postOnBetaRes = await createPost(beta, 2);
  expect(postOnBetaRes.post_view.post.name).toBeDefined();

  let parentCommentContent = "An invisible top level comment from beta";
  let parentCommentRes = await createComment(
    beta,
    postOnBetaRes.post_view.post.id,
    undefined,
    parentCommentContent,
  );
  expect(parentCommentRes.comment_view.comment.content).toBe(
    parentCommentContent,
  );

  // B creates a comment, then a child one of that.
  let childCommentContent = "An invisible child comment from beta";
  let childCommentRes = await createComment(
    beta,
    postOnBetaRes.post_view.post.id,
    parentCommentRes.comment_view.comment.id,
    childCommentContent,
  );
  expect(childCommentRes.comment_view.comment.content).toBe(
    childCommentContent,
  );

  // Follow beta again
  let follow = await followBeta(alpha);
  expect(follow.community_view.community.local).toBe(false);
  expect(follow.community_view.community.name).toBe("main");

  // An update to the child comment on beta, should push the post, parent, and child to alpha now
  let updatedCommentContent = "An update child comment from beta";
  let updateRes = await editComment(
    beta,
    childCommentRes.comment_view.comment.id,
    updatedCommentContent,
  );
  expect(updateRes.comment_view.comment.content).toBe(updatedCommentContent);

  // Get the post from alpha
  let alphaPostB = await waitForPost(alpha, postOnBetaRes.post_view.post);

  if (!alphaPostB) {
    throw "Missing alpha post B";
  }

  let alphaPost = await getPost(alpha, alphaPostB.post.id);
  let alphaPostComments = await waitUntil(
    () => getComments(alpha, alphaPostB!.post.id),
    c =>
      c.comments[1]?.comment.content ===
        parentCommentRes.comment_view.comment.content &&
      c.comments[0]?.comment.content === updateRes.comment_view.comment.content,
  );
  expect(alphaPost.post_view.post.name).toBeDefined();
  assertCommentFederation(
    alphaPostComments.comments[1],
    parentCommentRes.comment_view,
  );
  assertCommentFederation(
    alphaPostComments.comments[0],
    updateRes.comment_view,
  );
  expect(alphaPost.post_view.community.local).toBe(false);
  expect(alphaPost.post_view.creator.local).toBe(false);

  await unfollowRemotes(alpha);
});

test("Report a comment", async () => {
  let betaCommunity = (await resolveBetaCommunity(beta)).community;
  if (!betaCommunity) {
    throw "Missing beta community";
  }
  let postOnBetaRes = (await createPost(beta, betaCommunity.community.id))
    .post_view.post;
  expect(postOnBetaRes).toBeDefined();
  let commentRes = (await createComment(beta, postOnBetaRes.id)).comment_view
    .comment;
  expect(commentRes).toBeDefined();

  let alphaComment = (await resolveComment(alpha, commentRes)).comment?.comment;
  if (!alphaComment) {
    throw "Missing alpha comment";
  }

  const reason = randomString(10);
  let alphaReport = (await reportComment(alpha, alphaComment.id, reason))
    .comment_report_view.comment_report;

  let betaReport = (await waitUntil(
    () =>
      listCommentReports(beta).then(r =>
        r.comment_reports.find(rep => rep.comment_report.reason === reason),
      ),
    e => !!e,
  ))!.comment_report;
  expect(betaReport).toBeDefined();
  expect(betaReport.resolved).toBe(false);
  expect(betaReport.original_comment_text).toBe(
    alphaReport.original_comment_text,
  );
  expect(betaReport.reason).toBe(alphaReport.reason);
});<|MERGE_RESOLUTION|>--- conflicted
+++ resolved
@@ -229,11 +229,7 @@
 test("Remove a comment from admin and community on different instance", async () => {
   let alpha_user = await registerUser(alpha);
   let newAlphaApi = new LemmyHttp(alphaUrl, {
-<<<<<<< HEAD
-    headers: { Authorization: "Bearer " + alpha_user.jwt ?? "" },
-=======
     headers: { Authorization: `Bearer ${alpha_user.jwt ?? ""}` },
->>>>>>> 9275041f
   });
 
   // New alpha user creates a community, post, and comment.
