jest.setTimeout(120000);

import { CommunityView } from "lemmy-js-client/dist/types/CommunityView";
import {
  alpha,
  beta,
  gamma,
  setupLogins,
  resolveCommunity,
  createCommunity,
  deleteCommunity,
  removeCommunity,
  getCommunity,
  followCommunity,
  banPersonFromCommunity,
  resolvePerson,
  getSite,
  createPost,
  getPost,
  resolvePost,
  registerUser,
  API,
  getPosts,
<<<<<<< HEAD
  getComments,
  createComment,
=======
  getCommunityByName,
>>>>>>> 51ccf318
} from "./shared";

beforeAll(async () => {
  await setupLogins();
});

function assertCommunityFederation(
  communityOne?: CommunityView,
  communityTwo?: CommunityView,
) {
  expect(communityOne?.community.actor_id).toBe(
    communityTwo?.community.actor_id,
  );
  expect(communityOne?.community.name).toBe(communityTwo?.community.name);
  expect(communityOne?.community.title).toBe(communityTwo?.community.title);
  expect(communityOne?.community.description).toBe(
    communityTwo?.community.description,
  );
  expect(communityOne?.community.icon).toBe(communityTwo?.community.icon);
  expect(communityOne?.community.banner).toBe(communityTwo?.community.banner);
  expect(communityOne?.community.published).toBe(
    communityTwo?.community.published,
  );
  expect(communityOne?.community.nsfw).toBe(communityTwo?.community.nsfw);
  expect(communityOne?.community.removed).toBe(communityTwo?.community.removed);
  expect(communityOne?.community.deleted).toBe(communityTwo?.community.deleted);
}

test("Create community", async () => {
  let communityRes = await createCommunity(alpha);
  expect(communityRes.community_view.community.name).toBeDefined();

  // A dupe check
  let prevName = communityRes.community_view.community.name;
  await expect(createCommunity(alpha, prevName)).rejects.toBe(
    "community_already_exists",
  );

  // Cache the community on beta, make sure it has the other fields
  let searchShort = `!${prevName}@lemmy-alpha:8541`;
  let betaCommunity = (await resolveCommunity(beta, searchShort)).community;
  assertCommunityFederation(betaCommunity, communityRes.community_view);
});

test("Delete community", async () => {
  let communityRes = await createCommunity(beta);

  // Cache the community on Alpha
  let searchShort = `!${communityRes.community_view.community.name}@lemmy-beta:8551`;
  let alphaCommunity = (await resolveCommunity(alpha, searchShort)).community;
  if (!alphaCommunity) {
    throw "Missing alpha community";
  }
  assertCommunityFederation(alphaCommunity, communityRes.community_view);

  // Follow the community from alpha
  let follow = await followCommunity(alpha, true, alphaCommunity.community.id);

  // Make sure the follow response went through
  expect(follow.community_view.community.local).toBe(false);

  let deleteCommunityRes = await deleteCommunity(
    beta,
    true,
    communityRes.community_view.community.id,
  );
  expect(deleteCommunityRes.community_view.community.deleted).toBe(true);
  expect(deleteCommunityRes.community_view.community.title).toBe(
    communityRes.community_view.community.title,
  );

  // Make sure it got deleted on A
  let communityOnAlphaDeleted = await getCommunity(
    alpha,
    alphaCommunity.community.id,
  );
  expect(communityOnAlphaDeleted.community_view.community.deleted).toBe(true);

  // Undelete
  let undeleteCommunityRes = await deleteCommunity(
    beta,
    false,
    communityRes.community_view.community.id,
  );
  expect(undeleteCommunityRes.community_view.community.deleted).toBe(false);

  // Make sure it got undeleted on A
  let communityOnAlphaUnDeleted = await getCommunity(
    alpha,
    alphaCommunity.community.id,
  );
  expect(communityOnAlphaUnDeleted.community_view.community.deleted).toBe(
    false,
  );
});

test("Remove community", async () => {
  let communityRes = await createCommunity(beta);

  // Cache the community on Alpha
  let searchShort = `!${communityRes.community_view.community.name}@lemmy-beta:8551`;
  let alphaCommunity = (await resolveCommunity(alpha, searchShort)).community;
  if (!alphaCommunity) {
    throw "Missing alpha community";
  }
  assertCommunityFederation(alphaCommunity, communityRes.community_view);

  // Follow the community from alpha
  let follow = await followCommunity(alpha, true, alphaCommunity.community.id);

  // Make sure the follow response went through
  expect(follow.community_view.community.local).toBe(false);

  let removeCommunityRes = await removeCommunity(
    beta,
    true,
    communityRes.community_view.community.id,
  );
  expect(removeCommunityRes.community_view.community.removed).toBe(true);
  expect(removeCommunityRes.community_view.community.title).toBe(
    communityRes.community_view.community.title,
  );

  // Make sure it got Removed on A
  let communityOnAlphaRemoved = await getCommunity(
    alpha,
    alphaCommunity.community.id,
  );
  expect(communityOnAlphaRemoved.community_view.community.removed).toBe(true);

  // unremove
  let unremoveCommunityRes = await removeCommunity(
    beta,
    false,
    communityRes.community_view.community.id,
  );
  expect(unremoveCommunityRes.community_view.community.removed).toBe(false);

  // Make sure it got undeleted on A
  let communityOnAlphaUnRemoved = await getCommunity(
    alpha,
    alphaCommunity.community.id,
  );
  expect(communityOnAlphaUnRemoved.community_view.community.removed).toBe(
    false,
  );
});

test("Search for beta community", async () => {
  let communityRes = await createCommunity(beta);
  expect(communityRes.community_view.community.name).toBeDefined();

  let searchShort = `!${communityRes.community_view.community.name}@lemmy-beta:8551`;
  let alphaCommunity = (await resolveCommunity(alpha, searchShort)).community;
  assertCommunityFederation(alphaCommunity, communityRes.community_view);
});

test("Admin actions in remote community are not federated to origin", async () => {
  // create a community on alpha
  let communityRes = (await createCommunity(alpha)).community_view;
  expect(communityRes.community.name).toBeDefined();

  // gamma follows community and posts in it
  let gammaCommunity = (
    await resolveCommunity(gamma, communityRes.community.actor_id)
  ).community;
  if (!gammaCommunity) {
    throw "Missing gamma community";
  }
  await followCommunity(gamma, true, gammaCommunity.community.id);
  gammaCommunity = (
    await resolveCommunity(gamma, communityRes.community.actor_id)
  ).community;
  if (!gammaCommunity) {
    throw "Missing gamma community";
  }
  expect(gammaCommunity.subscribed).toBe("Subscribed");
  let gammaPost = (await createPost(gamma, gammaCommunity.community.id))
    .post_view;
  expect(gammaPost.post.id).toBeDefined();
  expect(gammaPost.creator_banned_from_community).toBe(false);

  // admin of beta decides to ban gamma from community
  let betaCommunity = (
    await resolveCommunity(beta, communityRes.community.actor_id)
  ).community;
  if (!betaCommunity) {
    throw "Missing beta community";
  }
  let bannedUserInfo1 = (await getSite(gamma)).my_user?.local_user_view.person;
  if (!bannedUserInfo1) {
    throw "Missing banned user 1";
  }
  let bannedUserInfo2 = (await resolvePerson(beta, bannedUserInfo1.actor_id))
    .person;
  if (!bannedUserInfo2) {
    throw "Missing banned user 2";
  }
  let banRes = await banPersonFromCommunity(
    beta,
    bannedUserInfo2.person.id,
    betaCommunity.community.id,
    true,
    true,
  );
  expect(banRes.banned).toBe(true);

  // ban doesnt federate to community's origin instance alpha
  let alphaPost = (await resolvePost(alpha, gammaPost.post)).post;
  expect(alphaPost?.creator_banned_from_community).toBe(false);

  // and neither to gamma
  let gammaPost2 = await getPost(gamma, gammaPost.post.id);
  expect(gammaPost2.post_view.creator_banned_from_community).toBe(false);
});

test("moderator view", async () => {
  // register a new user with their own community on alpha and post to it
  let otherUser: API = {
    auth: (await registerUser(alpha)).jwt ?? "",
    client: alpha.client,
  };
  expect(otherUser.auth).not.toBe("");

  let otherCommunity = (await createCommunity(otherUser)).community_view;
  expect(otherCommunity.community.name).toBeDefined();
  let otherPost = (await createPost(otherUser, otherCommunity.community.id))
    .post_view;
  expect(otherPost.post.id).toBeDefined();

  let otherComment = (await createComment(otherUser, otherPost.post.id))
    .comment_view;
  expect(otherComment.comment.id).toBeDefined();

  // create a community and post on alpha
  let alphaCommunity = (await createCommunity(alpha)).community_view;
  expect(alphaCommunity.community.name).toBeDefined();
  let alphaPost = (await createPost(alpha, alphaCommunity.community.id))
    .post_view;
  expect(alphaPost.post.id).toBeDefined();

  let alphaComment = (await createComment(otherUser, alphaPost.post.id))
    .comment_view;
  expect(alphaComment.comment.id).toBeDefined();

  // other user also posts on alpha's community
  let otherAlphaPost = (
    await createPost(otherUser, alphaCommunity.community.id)
  ).post_view;
  expect(otherAlphaPost.post.id).toBeDefined();

  let otherAlphaComment = (
    await createComment(otherUser, otherAlphaPost.post.id)
  ).comment_view;
  expect(otherAlphaComment.comment.id).toBeDefined();

  // alpha lists posts and comments on home page, should contain all posts that were made
  let posts = (await getPosts(alpha, "All")).posts;
  expect(posts).toBeDefined();
  let postIds = posts.map(post => post.post.id);

  let comments = (await getComments(alpha, undefined, "All")).comments;
  expect(comments).toBeDefined();
  let commentIds = comments.map(comment => comment.comment.id);

  expect(postIds).toContain(otherPost.post.id);
  expect(commentIds).toContain(otherComment.comment.id);

  expect(postIds).toContain(alphaPost.post.id);
  expect(commentIds).toContain(alphaComment.comment.id);

  expect(postIds).toContain(otherAlphaPost.post.id);
  expect(commentIds).toContain(otherAlphaComment.comment.id);

  // in moderator view, alpha should not see otherPost, wich was posted on a community alpha doesn't moderate
  posts = (await getPosts(alpha, "Moderator View")).posts;
  expect(posts).toBeDefined();
  postIds = posts.map(post => post.post.id);

  comments = (await getComments(alpha, undefined, "Moderator View")).comments;
  expect(comments).toBeDefined();
  commentIds = comments.map(comment => comment.comment.id);

  expect(postIds).not.toContain(otherPost.post.id);
  expect(commentIds).not.toContain(otherComment.comment.id);

  expect(postIds).toContain(alphaPost.post.id);
  expect(commentIds).toContain(alphaComment.comment.id);

  expect(postIds).toContain(otherAlphaPost.post.id);
<<<<<<< HEAD
  expect(commentIds).toContain(otherAlphaComment.comment.id);
=======
});

test("Get community for different casing on domain", async () => {
  let communityRes = await createCommunity(alpha);
  expect(communityRes.community_view.community.name).toBeDefined();

  // A dupe check
  let prevName = communityRes.community_view.community.name;
  await expect(createCommunity(alpha, prevName)).rejects.toBe(
    "community_already_exists",
  );

  // Cache the community on beta, make sure it has the other fields
  let communityName = `${communityRes.community_view.community.name}@LEMMY-ALPHA:8541`;
  let betaCommunity = (await getCommunityByName(beta, communityName))
    .community_view;
  assertCommunityFederation(betaCommunity, communityRes.community_view);
>>>>>>> 51ccf318
});<|MERGE_RESOLUTION|>--- conflicted
+++ resolved
@@ -21,12 +21,9 @@
   registerUser,
   API,
   getPosts,
-<<<<<<< HEAD
   getComments,
   createComment,
-=======
   getCommunityByName,
->>>>>>> 51ccf318
 } from "./shared";
 
 beforeAll(async () => {
@@ -317,9 +314,7 @@
   expect(commentIds).toContain(alphaComment.comment.id);
 
   expect(postIds).toContain(otherAlphaPost.post.id);
-<<<<<<< HEAD
   expect(commentIds).toContain(otherAlphaComment.comment.id);
-=======
 });
 
 test("Get community for different casing on domain", async () => {
@@ -337,5 +332,4 @@
   let betaCommunity = (await getCommunityByName(beta, communityName))
     .community_view;
   assertCommunityFederation(betaCommunity, communityRes.community_view);
->>>>>>> 51ccf318
 });