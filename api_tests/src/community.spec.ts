jest.setTimeout(120000);

import { CommunityView } from "lemmy-js-client/dist/types/CommunityView";
import {
  alpha,
  beta,
  gamma,
  setupLogins,
  resolveCommunity,
  createCommunity,
  deleteCommunity,
  removeCommunity,
  getCommunity,
  followCommunity,
  banPersonFromCommunity,
  resolvePerson,
  getSite,
  createPost,
  getPost,
  resolvePost,
  registerUser,
  API,
  getPosts,
  getComments,
  createComment,
  getCommunityByName,
<<<<<<< HEAD
  blockInstance,
=======
  waitUntil,
  delay,
>>>>>>> 6735a98d
} from "./shared";

beforeAll(async () => {
  await setupLogins();
});

function assertCommunityFederation(
  communityOne?: CommunityView,
  communityTwo?: CommunityView,
) {
  expect(communityOne?.community.actor_id).toBe(
    communityTwo?.community.actor_id,
  );
  expect(communityOne?.community.name).toBe(communityTwo?.community.name);
  expect(communityOne?.community.title).toBe(communityTwo?.community.title);
  expect(communityOne?.community.description).toBe(
    communityTwo?.community.description,
  );
  expect(communityOne?.community.icon).toBe(communityTwo?.community.icon);
  expect(communityOne?.community.banner).toBe(communityTwo?.community.banner);
  expect(communityOne?.community.published).toBe(
    communityTwo?.community.published,
  );
  expect(communityOne?.community.nsfw).toBe(communityTwo?.community.nsfw);
  expect(communityOne?.community.removed).toBe(communityTwo?.community.removed);
  expect(communityOne?.community.deleted).toBe(communityTwo?.community.deleted);
}

test("Create community", async () => {
  let communityRes = await createCommunity(alpha);
  expect(communityRes.community_view.community.name).toBeDefined();

  // A dupe check
  let prevName = communityRes.community_view.community.name;
  await expect(createCommunity(alpha, prevName)).rejects.toBe(
    "community_already_exists",
  );

  // Cache the community on beta, make sure it has the other fields
  let searchShort = `!${prevName}@lemmy-alpha:8541`;
  let betaCommunity = (await resolveCommunity(beta, searchShort)).community;
  assertCommunityFederation(betaCommunity, communityRes.community_view);
});

test("Delete community", async () => {
  let communityRes = await createCommunity(beta);

  // Cache the community on Alpha
  let searchShort = `!${communityRes.community_view.community.name}@lemmy-beta:8551`;
  let alphaCommunity = (await resolveCommunity(alpha, searchShort)).community;
  if (!alphaCommunity) {
    throw "Missing alpha community";
  }
  assertCommunityFederation(alphaCommunity, communityRes.community_view);

  // Follow the community from alpha
  let follow = await followCommunity(alpha, true, alphaCommunity.community.id);

  // Make sure the follow response went through
  expect(follow.community_view.community.local).toBe(false);

  await waitUntil(
    () => resolveCommunity(alpha, searchShort),
    g => g.community?.subscribed === "Subscribed",
  );
  // wait FOLLOW_ADDITIONS_RECHECK_DELAY
  await delay(2000);
  let deleteCommunityRes = await deleteCommunity(
    beta,
    true,
    communityRes.community_view.community.id,
  );
  expect(deleteCommunityRes.community_view.community.deleted).toBe(true);
  expect(deleteCommunityRes.community_view.community.title).toBe(
    communityRes.community_view.community.title,
  );

  // Make sure it got deleted on A
  let communityOnAlphaDeleted = await waitUntil(
    () => getCommunity(alpha, alphaCommunity!.community.id),
    g => g.community_view.community.deleted,
  );
  expect(communityOnAlphaDeleted.community_view.community.deleted).toBe(true);

  // Undelete
  let undeleteCommunityRes = await deleteCommunity(
    beta,
    false,
    communityRes.community_view.community.id,
  );
  expect(undeleteCommunityRes.community_view.community.deleted).toBe(false);

  // Make sure it got undeleted on A
  let communityOnAlphaUnDeleted = await waitUntil(
    () => getCommunity(alpha, alphaCommunity!.community.id),
    g => !g.community_view.community.deleted,
  );
  expect(communityOnAlphaUnDeleted.community_view.community.deleted).toBe(
    false,
  );
});

test("Remove community", async () => {
  let communityRes = await createCommunity(beta);

  // Cache the community on Alpha
  let searchShort = `!${communityRes.community_view.community.name}@lemmy-beta:8551`;
  let alphaCommunity = (await resolveCommunity(alpha, searchShort)).community;
  if (!alphaCommunity) {
    throw "Missing alpha community";
  }
  assertCommunityFederation(alphaCommunity, communityRes.community_view);

  // Follow the community from alpha
  let follow = await followCommunity(alpha, true, alphaCommunity.community.id);

  // Make sure the follow response went through
  expect(follow.community_view.community.local).toBe(false);

  await waitUntil(
    () => resolveCommunity(alpha, searchShort),
    g => g.community?.subscribed === "Subscribed",
  );
  let removeCommunityRes = await removeCommunity(
    beta,
    true,
    communityRes.community_view.community.id,
  );
  expect(removeCommunityRes.community_view.community.removed).toBe(true);
  expect(removeCommunityRes.community_view.community.title).toBe(
    communityRes.community_view.community.title,
  );

  // Make sure it got Removed on A
  let communityOnAlphaRemoved = await waitUntil(
    () => getCommunity(alpha, alphaCommunity!.community.id),
    g => g.community_view.community.removed,
  );
  expect(communityOnAlphaRemoved.community_view.community.removed).toBe(true);

  // unremove
  let unremoveCommunityRes = await removeCommunity(
    beta,
    false,
    communityRes.community_view.community.id,
  );
  expect(unremoveCommunityRes.community_view.community.removed).toBe(false);

  // Make sure it got undeleted on A
  let communityOnAlphaUnRemoved = await waitUntil(
    () => getCommunity(alpha, alphaCommunity!.community.id),
    g => !g.community_view.community.removed,
  );
  expect(communityOnAlphaUnRemoved.community_view.community.removed).toBe(
    false,
  );
});

test("Search for beta community", async () => {
  let communityRes = await createCommunity(beta);
  expect(communityRes.community_view.community.name).toBeDefined();

  let searchShort = `!${communityRes.community_view.community.name}@lemmy-beta:8551`;
  let alphaCommunity = (await resolveCommunity(alpha, searchShort)).community;
  assertCommunityFederation(alphaCommunity, communityRes.community_view);
});

test("Admin actions in remote community are not federated to origin", async () => {
  // create a community on alpha
  let communityRes = (await createCommunity(alpha)).community_view;
  expect(communityRes.community.name).toBeDefined();

  // gamma follows community and posts in it
  let gammaCommunity = (
    await resolveCommunity(gamma, communityRes.community.actor_id)
  ).community;
  if (!gammaCommunity) {
    throw "Missing gamma community";
  }
  await followCommunity(gamma, true, gammaCommunity.community.id);
  gammaCommunity = (
    await waitUntil(
      () => resolveCommunity(gamma, communityRes.community.actor_id),
      g => g.community?.subscribed === "Subscribed",
    )
  ).community;
  if (!gammaCommunity) {
    throw "Missing gamma community";
  }
  expect(gammaCommunity.subscribed).toBe("Subscribed");
  let gammaPost = (await createPost(gamma, gammaCommunity.community.id))
    .post_view;
  expect(gammaPost.post.id).toBeDefined();
  expect(gammaPost.creator_banned_from_community).toBe(false);

  // admin of beta decides to ban gamma from community
  let betaCommunity = (
    await resolveCommunity(beta, communityRes.community.actor_id)
  ).community;
  if (!betaCommunity) {
    throw "Missing beta community";
  }
  let bannedUserInfo1 = (await getSite(gamma)).my_user?.local_user_view.person;
  if (!bannedUserInfo1) {
    throw "Missing banned user 1";
  }
  let bannedUserInfo2 = (await resolvePerson(beta, bannedUserInfo1.actor_id))
    .person;
  if (!bannedUserInfo2) {
    throw "Missing banned user 2";
  }
  let banRes = await banPersonFromCommunity(
    beta,
    bannedUserInfo2.person.id,
    betaCommunity.community.id,
    true,
    true,
  );
  expect(banRes.banned).toBe(true);

  // ban doesnt federate to community's origin instance alpha
  let alphaPost = (await resolvePost(alpha, gammaPost.post)).post;
  expect(alphaPost?.creator_banned_from_community).toBe(false);

  // and neither to gamma
  let gammaPost2 = await getPost(gamma, gammaPost.post.id);
  expect(gammaPost2.post_view.creator_banned_from_community).toBe(false);
});

test("moderator view", async () => {
  // register a new user with their own community on alpha and post to it
  let otherUser: API = {
    auth: (await registerUser(alpha)).jwt ?? "",
    client: alpha.client,
  };
  expect(otherUser.auth).not.toBe("");

  let otherCommunity = (await createCommunity(otherUser)).community_view;
  expect(otherCommunity.community.name).toBeDefined();
  let otherPost = (await createPost(otherUser, otherCommunity.community.id))
    .post_view;
  expect(otherPost.post.id).toBeDefined();

  let otherComment = (await createComment(otherUser, otherPost.post.id))
    .comment_view;
  expect(otherComment.comment.id).toBeDefined();

  // create a community and post on alpha
  let alphaCommunity = (await createCommunity(alpha)).community_view;
  expect(alphaCommunity.community.name).toBeDefined();
  let alphaPost = (await createPost(alpha, alphaCommunity.community.id))
    .post_view;
  expect(alphaPost.post.id).toBeDefined();

  let alphaComment = (await createComment(otherUser, alphaPost.post.id))
    .comment_view;
  expect(alphaComment.comment.id).toBeDefined();

  // other user also posts on alpha's community
  let otherAlphaPost = (
    await createPost(otherUser, alphaCommunity.community.id)
  ).post_view;
  expect(otherAlphaPost.post.id).toBeDefined();

  let otherAlphaComment = (
    await createComment(otherUser, otherAlphaPost.post.id)
  ).comment_view;
  expect(otherAlphaComment.comment.id).toBeDefined();

  // alpha lists posts and comments on home page, should contain all posts that were made
  let posts = (await getPosts(alpha, "All")).posts;
  expect(posts).toBeDefined();
  let postIds = posts.map(post => post.post.id);

  let comments = (await getComments(alpha, undefined, "All")).comments;
  expect(comments).toBeDefined();
  let commentIds = comments.map(comment => comment.comment.id);

  expect(postIds).toContain(otherPost.post.id);
  expect(commentIds).toContain(otherComment.comment.id);

  expect(postIds).toContain(alphaPost.post.id);
  expect(commentIds).toContain(alphaComment.comment.id);

  expect(postIds).toContain(otherAlphaPost.post.id);
  expect(commentIds).toContain(otherAlphaComment.comment.id);

  // in moderator view, alpha should not see otherPost, wich was posted on a community alpha doesn't moderate
  posts = (await getPosts(alpha, "ModeratorView")).posts;
  expect(posts).toBeDefined();
  postIds = posts.map(post => post.post.id);

  comments = (await getComments(alpha, undefined, "ModeratorView")).comments;
  expect(comments).toBeDefined();
  commentIds = comments.map(comment => comment.comment.id);

  expect(postIds).not.toContain(otherPost.post.id);
  expect(commentIds).not.toContain(otherComment.comment.id);

  expect(postIds).toContain(alphaPost.post.id);
  expect(commentIds).toContain(alphaComment.comment.id);

  expect(postIds).toContain(otherAlphaPost.post.id);
  expect(commentIds).toContain(otherAlphaComment.comment.id);
});

test("Get community for different casing on domain", async () => {
  let communityRes = await createCommunity(alpha);
  expect(communityRes.community_view.community.name).toBeDefined();

  // A dupe check
  let prevName = communityRes.community_view.community.name;
  await expect(createCommunity(alpha, prevName)).rejects.toBe(
    "community_already_exists",
  );

  // Cache the community on beta, make sure it has the other fields
  let communityName = `${communityRes.community_view.community.name}@LEMMY-ALPHA:8541`;
  let betaCommunity = (await getCommunityByName(beta, communityName))
    .community_view;
  assertCommunityFederation(betaCommunity, communityRes.community_view);
});

test("User blocks instance, communities are hidden", async () => {
  // create community and post on beta
  let communityRes = await createCommunity(beta);
  expect(communityRes.community_view.community.name).toBeDefined();
  let postRes = await createPost(
    beta,
    communityRes.community_view.community.id,
  );
  expect(postRes.post_view.post.id).toBeDefined();

  // fetch post to alpha
  let alphaPost = await resolvePost(alpha, postRes.post_view.post);
  expect(alphaPost.post?.post).toBeDefined();

  // post should be included in listing
  let listing = await getPosts(alpha, "All");
  let listing_ids = listing.posts.map(p => p.post.ap_id);
  expect(listing_ids).toContain(postRes.post_view.post.ap_id);

  // block the beta instance
  await blockInstance(alpha, postRes.post_view.community.instance_id, true);

  // after blocking, post should not be in listing
  let listing2 = await getPosts(alpha, "All");
  let listing_ids2 = listing2.posts.map(p => p.post.ap_id);
  expect(listing_ids2.indexOf(postRes.post_view.post.ap_id)).toBe(-1);

  // unblock instance again
  await blockInstance(alpha, postRes.post_view.community.instance_id, false);

  // post should be included in listing
  let listing3 = await getPosts(alpha, "All");
  let listing_ids3 = listing3.posts.map(p => p.post.ap_id);
  expect(listing_ids3).toContain(postRes.post_view.post.ap_id);
});<|MERGE_RESOLUTION|>--- conflicted
+++ resolved
@@ -24,12 +24,9 @@
   getComments,
   createComment,
   getCommunityByName,
-<<<<<<< HEAD
   blockInstance,
-=======
   waitUntil,
   delay,
->>>>>>> 6735a98d
 } from "./shared";
 
 beforeAll(async () => {
