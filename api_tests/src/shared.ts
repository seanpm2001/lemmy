import {
  BlockCommunity,
  BlockCommunityResponse,
  BlockInstance,
  BlockInstanceResponse,
  CommunityId,
  CreatePrivateMessageReport,
  GetReplies,
  GetRepliesResponse,
  GetUnreadCountResponse,
  InstanceId,
  LemmyHttp,
  PostView,
  PrivateMessageReportResponse,
  SuccessResponse,
} from "lemmy-js-client";
import { CreatePost } from "lemmy-js-client/dist/types/CreatePost";
import { DeletePost } from "lemmy-js-client/dist/types/DeletePost";
import { EditPost } from "lemmy-js-client/dist/types/EditPost";
import { EditSite } from "lemmy-js-client/dist/types/EditSite";
import { FeaturePost } from "lemmy-js-client/dist/types/FeaturePost";
import { GetComments } from "lemmy-js-client/dist/types/GetComments";
import { GetCommentsResponse } from "lemmy-js-client/dist/types/GetCommentsResponse";
import { GetPost } from "lemmy-js-client/dist/types/GetPost";
import { GetPostResponse } from "lemmy-js-client/dist/types/GetPostResponse";
import { LockPost } from "lemmy-js-client/dist/types/LockPost";
import { Login } from "lemmy-js-client/dist/types/Login";
import { Post } from "lemmy-js-client/dist/types/Post";
import { PostResponse } from "lemmy-js-client/dist/types/PostResponse";
import { RemovePost } from "lemmy-js-client/dist/types/RemovePost";
import { ResolveObject } from "lemmy-js-client/dist/types/ResolveObject";
import { ResolveObjectResponse } from "lemmy-js-client/dist/types/ResolveObjectResponse";
import { Search } from "lemmy-js-client/dist/types/Search";
import { SearchResponse } from "lemmy-js-client/dist/types/SearchResponse";
import { Comment } from "lemmy-js-client/dist/types/Comment";
import { BanPersonResponse } from "lemmy-js-client/dist/types/BanPersonResponse";
import { BanPerson } from "lemmy-js-client/dist/types/BanPerson";
import { BanFromCommunityResponse } from "lemmy-js-client/dist/types/BanFromCommunityResponse";
import { BanFromCommunity } from "lemmy-js-client/dist/types/BanFromCommunity";
import { CommunityResponse } from "lemmy-js-client/dist/types/CommunityResponse";
import { FollowCommunity } from "lemmy-js-client/dist/types/FollowCommunity";
import { CreatePostLike } from "lemmy-js-client/dist/types/CreatePostLike";
import { CommentResponse } from "lemmy-js-client/dist/types/CommentResponse";
import { CreateComment } from "lemmy-js-client/dist/types/CreateComment";
import { EditComment } from "lemmy-js-client/dist/types/EditComment";
import { DeleteComment } from "lemmy-js-client/dist/types/DeleteComment";
import { RemoveComment } from "lemmy-js-client/dist/types/RemoveComment";
import { GetPersonMentionsResponse } from "lemmy-js-client/dist/types/GetPersonMentionsResponse";
import { GetPersonMentions } from "lemmy-js-client/dist/types/GetPersonMentions";
import { CreateCommentLike } from "lemmy-js-client/dist/types/CreateCommentLike";
import { CreateCommunity } from "lemmy-js-client/dist/types/CreateCommunity";
import { GetCommunity } from "lemmy-js-client/dist/types/GetCommunity";
import { DeleteCommunity } from "lemmy-js-client/dist/types/DeleteCommunity";
import { RemoveCommunity } from "lemmy-js-client/dist/types/RemoveCommunity";
import { PrivateMessageResponse } from "lemmy-js-client/dist/types/PrivateMessageResponse";
import { CreatePrivateMessage } from "lemmy-js-client/dist/types/CreatePrivateMessage";
import { EditPrivateMessage } from "lemmy-js-client/dist/types/EditPrivateMessage";
import { DeletePrivateMessage } from "lemmy-js-client/dist/types/DeletePrivateMessage";
import { LoginResponse } from "lemmy-js-client/dist/types/LoginResponse";
import { Register } from "lemmy-js-client/dist/types/Register";
import { SaveUserSettings } from "lemmy-js-client/dist/types/SaveUserSettings";
import { DeleteAccount } from "lemmy-js-client/dist/types/DeleteAccount";
import { GetSiteResponse } from "lemmy-js-client/dist/types/GetSiteResponse";
import { PrivateMessagesResponse } from "lemmy-js-client/dist/types/PrivateMessagesResponse";
import { GetPrivateMessages } from "lemmy-js-client/dist/types/GetPrivateMessages";
import { PostReportResponse } from "lemmy-js-client/dist/types/PostReportResponse";
import { CreatePostReport } from "lemmy-js-client/dist/types/CreatePostReport";
import { ListPostReportsResponse } from "lemmy-js-client/dist/types/ListPostReportsResponse";
import { ListPostReports } from "lemmy-js-client/dist/types/ListPostReports";
import { CommentReportResponse } from "lemmy-js-client/dist/types/CommentReportResponse";
import { CreateCommentReport } from "lemmy-js-client/dist/types/CreateCommentReport";
import { ListCommentReportsResponse } from "lemmy-js-client/dist/types/ListCommentReportsResponse";
import { ListCommentReports } from "lemmy-js-client/dist/types/ListCommentReports";
import { GetPostsResponse } from "lemmy-js-client/dist/types/GetPostsResponse";
import { GetPosts } from "lemmy-js-client/dist/types/GetPosts";
import { GetPersonDetailsResponse } from "lemmy-js-client/dist/types/GetPersonDetailsResponse";
import { GetPersonDetails } from "lemmy-js-client/dist/types/GetPersonDetails";
import { ListingType } from "lemmy-js-client/dist/types/ListingType";

export const fetchFunction = fetch;

export let alphaUrl = "http://127.0.0.1:8541";
export let betaUrl = "http://127.0.0.1:8551";
export let gammaUrl = "http://127.0.0.1:8561";
export let deltaUrl = "http://127.0.0.1:8571";
export let epsilonUrl = "http://127.0.0.1:8581";

export let alpha = new LemmyHttp(alphaUrl, { fetchFunction });
export let alphaImage = new LemmyHttp(alphaUrl);
export let beta = new LemmyHttp(betaUrl, { fetchFunction });
export let gamma = new LemmyHttp(gammaUrl, { fetchFunction });
export let delta = new LemmyHttp(deltaUrl, { fetchFunction });
export let epsilon = new LemmyHttp(epsilonUrl, { fetchFunction });

export let betaAllowedInstances = [
  "lemmy-alpha",
  "lemmy-gamma",
  "lemmy-delta",
  "lemmy-epsilon",
];

const password = "lemmylemmy";

export async function setupLogins() {
  let formAlpha: Login = {
    username_or_email: "lemmy_alpha",
    password,
  };
  let resAlpha = alpha.login(formAlpha);

  let formBeta: Login = {
    username_or_email: "lemmy_beta",
    password,
  };
  let resBeta = beta.login(formBeta);

  let formGamma: Login = {
    username_or_email: "lemmy_gamma",
    password,
  };
  let resGamma = gamma.login(formGamma);

  let formDelta: Login = {
    username_or_email: "lemmy_delta",
    password,
  };
  let resDelta = delta.login(formDelta);

  let formEpsilon: Login = {
    username_or_email: "lemmy_epsilon",
    password,
  };
  let resEpsilon = epsilon.login(formEpsilon);

  let res = await Promise.all([
    resAlpha,
    resBeta,
    resGamma,
    resDelta,
    resEpsilon,
  ]);
  alpha.setHeaders({ Authorization: `Bearer ${res[0].jwt ?? ""}` });
  alphaImage.setHeaders({ Authorization: `Bearer ${res[0].jwt ?? ""}` });
  beta.setHeaders({ Authorization: `Bearer ${res[1].jwt ?? ""}` });
  gamma.setHeaders({ Authorization: `Bearer ${res[2].jwt ?? ""}` });
  delta.setHeaders({ Authorization: `Bearer ${res[3].jwt ?? ""}` });
  epsilon.setHeaders({ Authorization: `Bearer ${res[4].jwt ?? ""}` });

  // Registration applications are now enabled by default, need to disable them
  let editSiteForm: EditSite = {
    registration_mode: "Open",
    rate_limit_message: 999,
    rate_limit_post: 999,
    rate_limit_register: 999,
    rate_limit_image: 999,
    rate_limit_comment: 999,
    rate_limit_search: 999,
  };

  // Set the blocks and auths for each
  editSiteForm.allowed_instances = [
    "lemmy-beta",
    "lemmy-gamma",
    "lemmy-delta",
    "lemmy-epsilon",
  ];
  await alpha.editSite(editSiteForm);

  editSiteForm.allowed_instances = betaAllowedInstances;
  await beta.editSite(editSiteForm);

  editSiteForm.allowed_instances = [
    "lemmy-alpha",
    "lemmy-beta",
    "lemmy-delta",
    "lemmy-epsilon",
  ];
  await gamma.editSite(editSiteForm);

  // Create the main alpha/beta communities
  // Ignore thrown errors of duplicates
  try {
    await createCommunity(alpha, "main");
    await createCommunity(beta, "main");
    // wait for > INSTANCES_RECHECK_DELAY to ensure federation is initialized
    // otherwise the first few federated events may be missed
    // (because last_successful_id is set to current id when federation to an instance is first started)
    // only needed the first time so do in this try
    await delay(10_000);
  } catch (_) {
    console.log("Communities already exist");
  }
}

export async function createPost(
  api: LemmyHttp,
  community_id: number,
  url: string = "https://example.com/",
<<<<<<< HEAD
  body = randomString(10),
): Promise<PostResponse> {
  let name = randomString(5);
=======
  // use example.com for consistent title and embed description
  name: string = randomString(5),
): Promise<PostResponse> {
  let body = randomString(10);
>>>>>>> e78fe5a3
  let form: CreatePost = {
    name,
    url,
    body,
    community_id,
  };
  return api.createPost(form);
}

export async function editPost(
  api: LemmyHttp,
  post: Post,
): Promise<PostResponse> {
  let name = "A jest test federated post, updated";
  let form: EditPost = {
    name,
    post_id: post.id,
  };
  return api.editPost(form);
}

export async function deletePost(
  api: LemmyHttp,
  deleted: boolean,
  post: Post,
): Promise<PostResponse> {
  let form: DeletePost = {
    post_id: post.id,
    deleted: deleted,
  };
  return api.deletePost(form);
}

export async function removePost(
  api: LemmyHttp,
  removed: boolean,
  post: Post,
): Promise<PostResponse> {
  let form: RemovePost = {
    post_id: post.id,
    removed,
  };
  return api.removePost(form);
}

export async function featurePost(
  api: LemmyHttp,
  featured: boolean,
  post: Post,
): Promise<PostResponse> {
  let form: FeaturePost = {
    post_id: post.id,
    featured,
    feature_type: "Community",
  };
  return api.featurePost(form);
}

export async function lockPost(
  api: LemmyHttp,
  locked: boolean,
  post: Post,
): Promise<PostResponse> {
  let form: LockPost = {
    post_id: post.id,
    locked,
  };
  return api.lockPost(form);
}

export async function resolvePost(
  api: LemmyHttp,
  post: Post,
): Promise<ResolveObjectResponse> {
  let form: ResolveObject = {
    q: post.ap_id,
  };
  return api.resolveObject(form);
}

export async function searchPostLocal(
  api: LemmyHttp,
  post: Post,
): Promise<SearchResponse> {
  let form: Search = {
    q: post.name,
    type_: "Posts",
    sort: "TopAll",
    listing_type: "All",
  };
  return api.search(form);
}

/// wait for a post to appear locally without pulling it
export async function waitForPost(
  api: LemmyHttp,
  post: Post,
  checker: (t: PostView | undefined) => boolean = p => !!p,
) {
  return waitUntil<PostView>(
    () => searchPostLocal(api, post).then(p => p.posts[0]),
    checker,
  );
}

export async function getPost(
  api: LemmyHttp,
  post_id: number,
): Promise<GetPostResponse> {
  let form: GetPost = {
    id: post_id,
  };
  return api.getPost(form);
}

export async function getComments(
  api: LemmyHttp,
  post_id?: number,
  listingType: ListingType = "All",
): Promise<GetCommentsResponse> {
  let form: GetComments = {
    post_id: post_id,
    type_: listingType,
    sort: "New",
    limit: 50,
  };
  return api.getComments(form);
}

export async function getUnreadCount(
  api: LemmyHttp,
): Promise<GetUnreadCountResponse> {
  return api.getUnreadCount();
}

export async function getReplies(api: LemmyHttp): Promise<GetRepliesResponse> {
  let form: GetReplies = {
    sort: "New",
    unread_only: false,
  };
  return api.getReplies(form);
}

export async function resolveComment(
  api: LemmyHttp,
  comment: Comment,
): Promise<ResolveObjectResponse> {
  let form: ResolveObject = {
    q: comment.ap_id,
  };
  return api.resolveObject(form);
}

export async function resolveBetaCommunity(
  api: LemmyHttp,
): Promise<ResolveObjectResponse> {
  // Use short-hand search url
  let form: ResolveObject = {
    q: "!main@lemmy-beta:8551",
  };
  return api.resolveObject(form);
}

export async function resolveCommunity(
  api: LemmyHttp,
  q: string,
): Promise<ResolveObjectResponse> {
  let form: ResolveObject = {
    q,
  };
  return api.resolveObject(form);
}

export async function resolvePerson(
  api: LemmyHttp,
  apShortname: string,
): Promise<ResolveObjectResponse> {
  let form: ResolveObject = {
    q: apShortname,
  };
  return api.resolveObject(form);
}

export async function banPersonFromSite(
  api: LemmyHttp,
  person_id: number,
  ban: boolean,
  remove_data: boolean,
): Promise<BanPersonResponse> {
  // Make sure lemmy-beta/c/main is cached on lemmy_alpha
  let form: BanPerson = {
    person_id,
    ban,
    remove_data: remove_data,
  };
  return api.banPerson(form);
}

export async function banPersonFromCommunity(
  api: LemmyHttp,
  person_id: number,
  community_id: number,
  remove_data: boolean,
  ban: boolean,
): Promise<BanFromCommunityResponse> {
  let form: BanFromCommunity = {
    person_id,
    community_id,
    remove_data: remove_data,
    ban,
  };
  return api.banFromCommunity(form);
}

export async function followCommunity(
  api: LemmyHttp,
  follow: boolean,
  community_id: number,
): Promise<CommunityResponse> {
  let form: FollowCommunity = {
    community_id,
    follow,
  };
  const res = await api.followCommunity(form);
  await waitUntil(
    () => getCommunity(api, res.community_view.community.id),
    g =>
      g.community_view.subscribed === (follow ? "Subscribed" : "NotSubscribed"),
  );
  // wait FOLLOW_ADDITIONS_RECHECK_DELAY (there's no API to wait for this currently)
  await delay(2000);
  return res;
}

export async function likePost(
  api: LemmyHttp,
  score: number,
  post: Post,
): Promise<PostResponse> {
  let form: CreatePostLike = {
    post_id: post.id,
    score: score,
  };

  return api.likePost(form);
}

export async function createComment(
  api: LemmyHttp,
  post_id: number,
  parent_id?: number,
  content = "a jest test comment",
): Promise<CommentResponse> {
  let form: CreateComment = {
    content,
    post_id,
    parent_id,
  };
  return api.createComment(form);
}

export async function editComment(
  api: LemmyHttp,
  comment_id: number,
  content = "A jest test federated comment update",
): Promise<CommentResponse> {
  let form: EditComment = {
    content,
    comment_id,
  };
  return api.editComment(form);
}

export async function deleteComment(
  api: LemmyHttp,
  deleted: boolean,
  comment_id: number,
): Promise<CommentResponse> {
  let form: DeleteComment = {
    comment_id,
    deleted,
  };
  return api.deleteComment(form);
}

export async function removeComment(
  api: LemmyHttp,
  removed: boolean,
  comment_id: number,
): Promise<CommentResponse> {
  let form: RemoveComment = {
    comment_id,
    removed,
  };
  return api.removeComment(form);
}

export async function getMentions(
  api: LemmyHttp,
): Promise<GetPersonMentionsResponse> {
  let form: GetPersonMentions = {
    sort: "New",
    unread_only: false,
  };
  return api.getPersonMentions(form);
}

export async function likeComment(
  api: LemmyHttp,
  score: number,
  comment: Comment,
): Promise<CommentResponse> {
  let form: CreateCommentLike = {
    comment_id: comment.id,
    score,
  };
  return api.likeComment(form);
}

export async function createCommunity(
  api: LemmyHttp,
  name_: string = randomString(10),
): Promise<CommunityResponse> {
  let description = "a sample description";
  let form: CreateCommunity = {
    name: name_,
    title: name_,
    description,
  };
  return api.createCommunity(form);
}

export async function getCommunity(
  api: LemmyHttp,
  id: number,
): Promise<CommunityResponse> {
  let form: GetCommunity = {
    id,
  };
  return api.getCommunity(form);
}

export async function getCommunityByName(
  api: LemmyHttp,
  name: string,
): Promise<CommunityResponse> {
  let form: GetCommunity = {
    name,
  };
  return api.getCommunity(form);
}

export async function deleteCommunity(
  api: LemmyHttp,
  deleted: boolean,
  community_id: number,
): Promise<CommunityResponse> {
  let form: DeleteCommunity = {
    community_id,
    deleted,
  };
  return api.deleteCommunity(form);
}

export async function removeCommunity(
  api: LemmyHttp,
  removed: boolean,
  community_id: number,
): Promise<CommunityResponse> {
  let form: RemoveCommunity = {
    community_id,
    removed,
  };
  return api.removeCommunity(form);
}

export async function createPrivateMessage(
  api: LemmyHttp,
  recipient_id: number,
): Promise<PrivateMessageResponse> {
  let content = "A jest test federated private message";
  let form: CreatePrivateMessage = {
    content,
    recipient_id,
  };
  return api.createPrivateMessage(form);
}

export async function editPrivateMessage(
  api: LemmyHttp,
  private_message_id: number,
): Promise<PrivateMessageResponse> {
  let updatedContent = "A jest test federated private message edited";
  let form: EditPrivateMessage = {
    content: updatedContent,
    private_message_id,
  };
  return api.editPrivateMessage(form);
}

export async function deletePrivateMessage(
  api: LemmyHttp,
  deleted: boolean,
  private_message_id: number,
): Promise<PrivateMessageResponse> {
  let form: DeletePrivateMessage = {
    deleted,
    private_message_id,
  };
  return api.deletePrivateMessage(form);
}

export async function registerUser(
  api: LemmyHttp,
  url: string,
  username: string = randomString(5),
): Promise<LemmyHttp> {
  let form: Register = {
    username,
    password,
    password_verify: password,
    show_nsfw: true,
  };
  let login_response = await api.register(form);

  expect(login_response.jwt).toBeDefined();
  let lemmy_http = new LemmyHttp(url, {
    headers: { Authorization: `Bearer ${login_response.jwt ?? ""}` },
  });
  return lemmy_http;
}

export async function loginUser(
  api: LemmyHttp,
  username: string,
): Promise<LoginResponse> {
  let form: Login = {
    username_or_email: username,
    password: password,
  };
  return api.login(form);
}

export async function saveUserSettingsBio(
  api: LemmyHttp,
): Promise<SuccessResponse> {
  let form: SaveUserSettings = {
    show_nsfw: true,
    blur_nsfw: false,
    auto_expand: true,
    theme: "darkly",
    default_sort_type: "Active",
    default_listing_type: "All",
    interface_language: "en",
    show_avatars: true,
    send_notifications_to_email: false,
    bio: "a changed bio",
  };
  return saveUserSettings(api, form);
}

export async function saveUserSettingsFederated(
  api: LemmyHttp,
): Promise<SuccessResponse> {
  let avatar = "https://image.flaticon.com/icons/png/512/35/35896.png";
  let banner = "https://image.flaticon.com/icons/png/512/36/35896.png";
  let bio = "a changed bio";
  let form: SaveUserSettings = {
    show_nsfw: false,
    blur_nsfw: true,
    auto_expand: false,
    default_sort_type: "Hot",
    default_listing_type: "All",
    interface_language: "",
    avatar,
    banner,
    display_name: "user321",
    show_avatars: false,
    send_notifications_to_email: false,
    bio,
  };
  return await saveUserSettings(api, form);
}

export async function saveUserSettings(
  api: LemmyHttp,
  form: SaveUserSettings,
): Promise<SuccessResponse> {
  return api.saveUserSettings(form);
}
export async function getPersonDetails(
  api: LemmyHttp,
  person_id: number,
): Promise<GetPersonDetailsResponse> {
  let form: GetPersonDetails = {
    person_id: person_id,
  };
  return api.getPersonDetails(form);
}

export async function deleteUser(api: LemmyHttp): Promise<SuccessResponse> {
  let form: DeleteAccount = {
    delete_content: true,
    password,
  };
  return api.deleteAccount(form);
}

export async function getSite(api: LemmyHttp): Promise<GetSiteResponse> {
  return api.getSite();
}

export async function listPrivateMessages(
  api: LemmyHttp,
): Promise<PrivateMessagesResponse> {
  let form: GetPrivateMessages = {
    unread_only: false,
  };
  return api.getPrivateMessages(form);
}

export async function unfollowRemotes(
  api: LemmyHttp,
): Promise<GetSiteResponse> {
  // Unfollow all remote communities
  let site = await getSite(api);
  let remoteFollowed =
    site.my_user?.follows.filter(c => c.community.local == false) ?? [];
  await Promise.all(
    remoteFollowed.map(cu => followCommunity(api, false, cu.community.id)),
  );
  let siteRes = await getSite(api);
  return siteRes;
}

export async function followBeta(api: LemmyHttp): Promise<CommunityResponse> {
  let betaCommunity = (await resolveBetaCommunity(api)).community;
  if (betaCommunity) {
    let follow = await followCommunity(api, true, betaCommunity.community.id);
    return follow;
  } else {
    return Promise.reject("no community worked");
  }
}

export async function reportPost(
  api: LemmyHttp,
  post_id: number,
  reason: string,
): Promise<PostReportResponse> {
  let form: CreatePostReport = {
    post_id,
    reason,
  };
  return api.createPostReport(form);
}

export async function listPostReports(
  api: LemmyHttp,
): Promise<ListPostReportsResponse> {
  let form: ListPostReports = {};
  return api.listPostReports(form);
}

export async function reportComment(
  api: LemmyHttp,
  comment_id: number,
  reason: string,
): Promise<CommentReportResponse> {
  let form: CreateCommentReport = {
    comment_id,
    reason,
  };
  return api.createCommentReport(form);
}

export async function reportPrivateMessage(
  api: LemmyHttp,
  private_message_id: number,
  reason: string,
): Promise<PrivateMessageReportResponse> {
  let form: CreatePrivateMessageReport = {
    private_message_id,
    reason,
  };
  return api.createPrivateMessageReport(form);
}

export async function listCommentReports(
  api: LemmyHttp,
): Promise<ListCommentReportsResponse> {
  let form: ListCommentReports = {};
  return api.listCommentReports(form);
}

export function getPosts(
  api: LemmyHttp,
  listingType?: ListingType,
  community_id?: number,
): Promise<GetPostsResponse> {
  let form: GetPosts = {
    type_: listingType,
    limit: 50,
    community_id,
  };
  return api.getPosts(form);
}

export function blockInstance(
  api: LemmyHttp,
  instance_id: InstanceId,
  block: boolean,
): Promise<BlockInstanceResponse> {
  let form: BlockInstance = {
    instance_id,
    block,
  };
  return api.blockInstance(form);
}

export function blockCommunity(
  api: LemmyHttp,
  community_id: CommunityId,
  block: boolean,
): Promise<BlockCommunityResponse> {
  let form: BlockCommunity = {
    community_id,
    block,
  };
  return api.blockCommunity(form);
}

export function delay(millis = 500) {
  return new Promise(resolve => setTimeout(resolve, millis));
}

export function longDelay() {
  return delay(10000);
}

export function wrapper(form: any): string {
  return JSON.stringify(form);
}

export function randomString(length: number): string {
  var result = "";
  var characters =
    "abcdefghijklmnopqrstuvwxyzABCDEFGHIJKLMNOPQRSTUVWXYZ0123456789_";
  var charactersLength = characters.length;
  for (var i = 0; i < length; i++) {
    result += characters.charAt(Math.floor(Math.random() * charactersLength));
  }
  return result;
}

export async function unfollows() {
  await Promise.all([
    unfollowRemotes(alpha),
    unfollowRemotes(gamma),
    unfollowRemotes(delta),
    unfollowRemotes(epsilon),
  ]);
}

export function getCommentParentId(comment: Comment): number | undefined {
  let split = comment.path.split(".");
  // remove the 0
  split.shift();

  if (split.length > 1) {
    return Number(split[split.length - 2]);
  } else {
    console.log(`Failed to extract comment parent id from ${comment.path}`);
    return undefined;
  }
}

export async function waitUntil<T>(
  fetcher: () => Promise<T>,
  checker: (t: T) => boolean,
  retries = 10,
  delaySeconds = [0.2, 0.5, 1, 2, 3],
) {
  let retry = 0;
  let result;
  while (retry++ < retries) {
    result = await fetcher();
    if (checker(result)) return result;
    await delay(
      delaySeconds[Math.min(retry - 1, delaySeconds.length - 1)] * 1000,
    );
  }
  console.error("result", result);
  throw Error(
    `Failed "${fetcher}": "${checker}" did not return true after ${retries} retries (delayed ${delaySeconds}s each)`,
  );
}<|MERGE_RESOLUTION|>--- conflicted
+++ resolved
@@ -196,16 +196,10 @@
   api: LemmyHttp,
   community_id: number,
   url: string = "https://example.com/",
-<<<<<<< HEAD
   body = randomString(10),
-): Promise<PostResponse> {
-  let name = randomString(5);
-=======
   // use example.com for consistent title and embed description
   name: string = randomString(5),
 ): Promise<PostResponse> {
-  let body = randomString(10);
->>>>>>> e78fe5a3
   let form: CreatePost = {
     name,
     url,
