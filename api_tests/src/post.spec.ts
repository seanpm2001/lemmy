--- conflicted
+++ resolved
@@ -24,16 +24,9 @@
   searchPostLocal,
   banUserFromCommunity,
 } from './shared';
-<<<<<<< HEAD
-import { PostView } from 'lemmy-js-client';
-=======
-import {
-  Post,
-  Community,
-} from 'lemmy-js-client';
->>>>>>> 9d0709df
-
-let betaCommunity: Community;
+import { PostView, CommunityView } from 'lemmy-js-client';
+
+let betaCommunity: CommunityView;
 
 beforeAll(async () => {
   await setupLogins();
@@ -70,22 +63,11 @@
 }
 
 test('Create a post', async () => {
-<<<<<<< HEAD
-  let search = await searchForBetaCommunity(alpha);
-  await delay();
-  let postRes = await createPost(alpha, search.communities[0].community.id);
+  let postRes = await createPost(alpha, betaCommunity.community.id);
   expect(postRes.post_view.post).toBeDefined();
   expect(postRes.post_view.community.local).toBe(false);
   expect(postRes.post_view.creator.local).toBe(true);
   expect(postRes.post_view.counts.score).toBe(1);
-  await longDelay();
-=======
-  let postRes = await createPost(alpha, betaCommunity.id);
-  expect(postRes.post).toBeDefined();
-  expect(postRes.post.community_local).toBe(false);
-  expect(postRes.post.creator_local).toBe(true);
-  expect(postRes.post.score).toBe(1);
->>>>>>> 9d0709df
 
   // Make sure that post is liked on beta
   let searchBeta = await searchPost(beta, postRes.post_view.post);
@@ -112,27 +94,13 @@
 });
 
 test('Unlike a post', async () => {
-<<<<<<< HEAD
-  let search = await searchForBetaCommunity(alpha);
-  let postRes = await createPost(alpha, search.communities[0].community.id);
-  await delay();
+  let postRes = await createPost(alpha, betaCommunity.community.id);
   let unlike = await likePost(alpha, 0, postRes.post_view.post);
   expect(unlike.post_view.counts.score).toBe(0);
-  await delay();
 
   // Try to unlike it again, make sure it stays at 0
   let unlike2 = await likePost(alpha, 0, postRes.post_view.post);
   expect(unlike2.post_view.counts.score).toBe(0);
-  await longDelay();
-=======
-  let postRes = await createPost(alpha, betaCommunity.id);
-  let unlike = await likePost(alpha, 0, postRes.post);
-  expect(unlike.post.score).toBe(0);
-
-  // Try to unlike it again, make sure it stays at 0
-  let unlike2 = await likePost(alpha, 0, postRes.post);
-  expect(unlike2.post.score).toBe(0);
->>>>>>> 9d0709df
 
   // Make sure that post is unliked on beta
   let searchBeta = await searchPost(beta, postRes.post_view.post);
@@ -145,42 +113,21 @@
 });
 
 test('Update a post', async () => {
-<<<<<<< HEAD
-  let search = await searchForBetaCommunity(alpha);
-  let postRes = await createPost(alpha, search.communities[0].community.id);
-  await delay();
+  let postRes = await createPost(alpha, betaCommunity.community.id);
 
   let updatedName = 'A jest test federated post, updated';
   let updatedPost = await editPost(alpha, postRes.post_view.post);
   expect(updatedPost.post_view.post.name).toBe(updatedName);
   expect(updatedPost.post_view.community.local).toBe(false);
   expect(updatedPost.post_view.creator.local).toBe(true);
-  await delay();
-=======
-  let postRes = await createPost(alpha, betaCommunity.id);
-
-  let updatedName = 'A jest test federated post, updated';
-  let updatedPost = await updatePost(alpha, postRes.post);
-  expect(updatedPost.post.name).toBe(updatedName);
-  expect(updatedPost.post.community_local).toBe(false);
-  expect(updatedPost.post.creator_local).toBe(true);
->>>>>>> 9d0709df
 
   // Make sure that post is updated on beta
   let searchBeta = await searchPost(beta, postRes.post_view.post);
   let betaPost = searchBeta.posts[0];
-<<<<<<< HEAD
   expect(betaPost.community.local).toBe(true);
   expect(betaPost.creator.local).toBe(false);
   expect(betaPost.post.name).toBe(updatedName);
   assertPostFederation(betaPost, updatedPost.post_view);
-  await delay();
-=======
-  expect(betaPost.community_local).toBe(true);
-  expect(betaPost.creator_local).toBe(false);
-  expect(betaPost.name).toBe(updatedName);
-  assertPostFederation(betaPost, updatedPost.post);
->>>>>>> 9d0709df
 
   // Make sure lemmy beta cannot update the post
   let updatedPostBeta = await editPost(beta, betaPost.post);
@@ -188,21 +135,11 @@
 });
 
 test('Sticky a post', async () => {
-<<<<<<< HEAD
-  let search = await searchForBetaCommunity(alpha);
-  let postRes = await createPost(alpha, search.communities[0].community.id);
-  await delay();
+  let postRes = await createPost(alpha, betaCommunity.community.id);
 
   let stickiedPostRes = await stickyPost(alpha, true, postRes.post_view.post);
   expect(stickiedPostRes.post_view.post.stickied).toBe(true);
-  await delay();
-
-=======
-  let postRes = await createPost(alpha, betaCommunity.id);
-
-  let stickiedPostRes = await stickyPost(alpha, true, postRes.post);
-  expect(stickiedPostRes.post.stickied).toBe(true);
->>>>>>> 9d0709df
+
   // Make sure that post is stickied on beta
   let searchBeta = await searchPost(beta, postRes.post_view.post);
   let betaPost = searchBeta.posts[0];
@@ -211,14 +148,8 @@
   expect(betaPost.post.stickied).toBe(true);
 
   // Unsticky a post
-<<<<<<< HEAD
   let unstickiedPost = await stickyPost(alpha, false, postRes.post_view.post);
   expect(unstickiedPost.post_view.post.stickied).toBe(false);
-  await delay();
-=======
-  let unstickiedPost = await stickyPost(alpha, false, postRes.post);
-  expect(unstickiedPost.post.stickied).toBe(false);
->>>>>>> 9d0709df
 
   // Make sure that post is unstickied on beta
   let searchBeta2 = await searchPost(beta, postRes.post_view.post);
@@ -230,61 +161,32 @@
   // Make sure that gamma cannot sticky the post on beta
   let searchGamma = await searchPost(gamma, postRes.post_view.post);
   let gammaPost = searchGamma.posts[0];
-<<<<<<< HEAD
   let gammaTrySticky = await stickyPost(gamma, true, gammaPost.post);
-  await delay();
   let searchBeta3 = await searchPost(beta, postRes.post_view.post);
-=======
-  let gammaTrySticky = await stickyPost(gamma, true, gammaPost);
-  let searchBeta3 = await searchPost(beta, postRes.post);
->>>>>>> 9d0709df
   let betaPost3 = searchBeta3.posts[0];
   expect(gammaTrySticky.post_view.post.stickied).toBe(true);
   expect(betaPost3.post.stickied).toBe(false);
 });
 
 test('Lock a post', async () => {
-<<<<<<< HEAD
-  let search = await searchForBetaCommunity(alpha);
-  await delay();
-  let postRes = await createPost(alpha, search.communities[0].community.id);
-  await delay();
+  let postRes = await createPost(alpha, betaCommunity.community.id);
 
   // Lock the post
   let lockedPostRes = await lockPost(alpha, true, postRes.post_view.post);
   expect(lockedPostRes.post_view.post.locked).toBe(true);
-  await longDelay();
-=======
-  let postRes = await createPost(alpha, betaCommunity.id);
-
-  // Lock the post
-  let lockedPostRes = await lockPost(alpha, true, postRes.post);
-  expect(lockedPostRes.post.locked).toBe(true);
->>>>>>> 9d0709df
 
   // Make sure that post is locked on beta
   let searchBeta = await searchPostLocal(beta, postRes.post_view.post);
   let betaPost1 = searchBeta.posts[0];
-<<<<<<< HEAD
   expect(betaPost1.post.locked).toBe(true);
-  await delay();
-=======
-  expect(betaPost1.locked).toBe(true);
->>>>>>> 9d0709df
 
   // Try to make a new comment there, on alpha
   let comment: any = await createComment(alpha, postRes.post_view.post.id);
   expect(comment['error']).toBe('locked');
 
   // Unlock a post
-<<<<<<< HEAD
   let unlockedPost = await lockPost(alpha, false, postRes.post_view.post);
   expect(unlockedPost.post_view.post.locked).toBe(false);
-  await delay();
-=======
-  let unlockedPost = await lockPost(alpha, false, postRes.post);
-  expect(unlockedPost.post.locked).toBe(false);
->>>>>>> 9d0709df
 
   // Make sure that post is unlocked on beta
   let searchBeta2 = await searchPost(beta, postRes.post_view.post);
@@ -299,21 +201,11 @@
 });
 
 test('Delete a post', async () => {
-<<<<<<< HEAD
-  let search = await searchForBetaCommunity(alpha);
-  let postRes = await createPost(alpha, search.communities[0].community.id);
-  await delay();
+  let postRes = await createPost(alpha, betaCommunity.community.id);
+  expect(postRes.post_view.post).toBeDefined();
 
   let deletedPost = await deletePost(alpha, true, postRes.post_view.post);
   expect(deletedPost.post_view.post.deleted).toBe(true);
-  await delay();
-=======
-  let postRes = await createPost(alpha, betaCommunity.id);
-  expect(postRes.post).toBeDefined();
-
-  let deletedPost = await deletePost(alpha, true, postRes.post);
-  expect(deletedPost.post.deleted).toBe(true);
->>>>>>> 9d0709df
 
   // Make sure lemmy beta sees post is deleted
   let searchBeta = await searchPost(beta, postRes.post_view.post);
@@ -322,14 +214,8 @@
   expect(betaPost).toBeUndefined();
 
   // Undelete
-<<<<<<< HEAD
   let undeletedPost = await deletePost(alpha, false, postRes.post_view.post);
   expect(undeletedPost.post_view.post.deleted).toBe(false);
-  await delay();
-=======
-  let undeletedPost = await deletePost(alpha, false, postRes.post);
-  expect(undeletedPost.post.deleted).toBe(false);
->>>>>>> 9d0709df
 
   // Make sure lemmy beta sees post is undeleted
   let searchBeta2 = await searchPost(beta, postRes.post_view.post);
@@ -343,39 +229,19 @@
 });
 
 test('Remove a post from admin and community on different instance', async () => {
-<<<<<<< HEAD
-  let search = await searchForBetaCommunity(alpha);
-  let postRes = await createPost(alpha, search.communities[0].community.id);
-  await delay();
+  let postRes = await createPost(alpha, betaCommunity.community.id);
 
   let removedPost = await removePost(alpha, true, postRes.post_view.post);
   expect(removedPost.post_view.post.removed).toBe(true);
-  await delay();
-=======
-  let postRes = await createPost(alpha, betaCommunity.id);
-
-  let removedPost = await removePost(alpha, true, postRes.post);
-  expect(removedPost.post.removed).toBe(true);
->>>>>>> 9d0709df
 
   // Make sure lemmy beta sees post is NOT removed
   let searchBeta = await searchPost(beta, postRes.post_view.post);
   let betaPost = searchBeta.posts[0];
-<<<<<<< HEAD
   expect(betaPost.post.removed).toBe(false);
-  await delay();
 
   // Undelete
   let undeletedPost = await removePost(alpha, false, postRes.post_view.post);
   expect(undeletedPost.post_view.post.removed).toBe(false);
-  await delay();
-=======
-  expect(betaPost.removed).toBe(false);
-
-  // Undelete
-  let undeletedPost = await removePost(alpha, false, postRes.post);
-  expect(undeletedPost.post.removed).toBe(false);
->>>>>>> 9d0709df
 
   // Make sure lemmy beta sees post is undeleted
   let searchBeta2 = await searchPost(beta, postRes.post_view.post);
@@ -385,94 +251,48 @@
 });
 
 test('Remove a post from admin and community on same instance', async () => {
-<<<<<<< HEAD
-  let search = await searchForBetaCommunity(alpha);
-  let postRes = await createPost(alpha, search.communities[0].community.id);
-  await longDelay();
+  await followBeta(alpha);
+  let postRes = await createPost(alpha, betaCommunity.community.id);
+  expect(postRes.post_view.post).toBeDefined();
 
   // Get the id for beta
-  let searchBeta = await searchPost(beta, postRes.post_view.post);
-=======
-  await followBeta(alpha);
-  let postRes = await createPost(alpha, betaCommunity.id);
-  expect(postRes.post).toBeDefined();
-
-  // Get the id for beta
-  let searchBeta = await searchPostLocal(beta, postRes.post);
->>>>>>> 9d0709df
+  let searchBeta = await searchPostLocal(beta, postRes.post_view.post);
   let betaPost = searchBeta.posts[0];
   expect(betaPost).toBeDefined();
 
   // The beta admin removes it (the community lives on beta)
-<<<<<<< HEAD
   let removePostRes = await removePost(beta, true, betaPost.post);
   expect(removePostRes.post_view.post.removed).toBe(true);
-  await longDelay();
 
   // Make sure lemmy alpha sees post is removed
   let alphaPost = await getPost(alpha, postRes.post_view.post.id);
-  expect(alphaPost.post_view.post.removed).toBe(true);
-  assertPostFederation(alphaPost.post_view, removePostRes.post_view);
-  await longDelay();
+  // expect(alphaPost.post_view.post.removed).toBe(true); // TODO this shouldn't be commented
+  // assertPostFederation(alphaPost.post_view, removePostRes.post_view);
 
   // Undelete
   let undeletedPost = await removePost(beta, false, betaPost.post);
   expect(undeletedPost.post_view.post.removed).toBe(false);
-  await longDelay();
 
   // Make sure lemmy alpha sees post is undeleted
   let alphaPost2 = await getPost(alpha, postRes.post_view.post.id);
-  await delay();
   expect(alphaPost2.post_view.post.removed).toBe(false);
   assertPostFederation(alphaPost2.post_view, undeletedPost.post_view);
-});
-
-test('Search for a post', async () => {
-  let search = await searchForBetaCommunity(alpha);
-  await delay();
-  let postRes = await createPost(alpha, search.communities[0].community.id);
-  await delay();
-  let searchBeta = await searchPost(beta, postRes.post_view.post);
-=======
-  let removePostRes = await removePost(beta, true, betaPost);
-  expect(removePostRes.post.removed).toBe(true);
-
-  // Make sure lemmy alpha sees post is removed
-  let alphaPost = await getPost(alpha, postRes.post.id);
-  // expect(alphaPost.post.removed).toBe(true); // TODO this shouldn't be commented
-  // assertPostFederation(alphaPost.post, removePostRes.post);
-
-  // Undelete
-  let undeletedPost = await removePost(beta, false, betaPost);
-  expect(undeletedPost.post.removed).toBe(false);
-
-  // Make sure lemmy alpha sees post is undeleted
-  let alphaPost2 = await getPost(alpha, postRes.post.id);
-  expect(alphaPost2.post.removed).toBe(false);
-  assertPostFederation(alphaPost2.post, undeletedPost.post);
   await unfollowRemotes(alpha);
 });
 
 test('Search for a post', async () => {
   await unfollowRemotes(alpha);
-  let postRes = await createPost(alpha, betaCommunity.id);
-  expect(postRes.post).toBeDefined();
-
-  let searchBeta = await searchPost(beta, postRes.post);
->>>>>>> 9d0709df
+  let postRes = await createPost(alpha, betaCommunity.community.id);
+  expect(postRes.post_view.post).toBeDefined();
+
+  let searchBeta = await searchPost(beta, postRes.post_view.post);
 
   expect(searchBeta.posts[0].post.name).toBeDefined();
 });
 
 test('A and G subscribe to B (center) A posts, it gets announced to G', async () => {
-<<<<<<< HEAD
-  let search = await searchForBetaCommunity(alpha);
-  let postRes = await createPost(alpha, search.communities[0].community.id);
-  await delay();
-=======
-  let postRes = await createPost(alpha, betaCommunity.id);
-  expect(postRes.post).toBeDefined();
->>>>>>> 9d0709df
+  let postRes = await createPost(alpha, betaCommunity.community.id);
+  expect(postRes.post_view.post).toBeDefined();
 
   let search2 = await searchPost(gamma, postRes.post_view.post);
   expect(search2.posts[0].post.name).toBeDefined();
@@ -489,22 +309,11 @@
   expect(banAlpha.banned).toBe(true);
 
   // Alpha makes post on beta
-<<<<<<< HEAD
-  let search = await searchForBetaCommunity(alpha);
-  await delay();
-  let postRes = await createPost(alpha, search.communities[0].community.id);
+  let postRes = await createPost(alpha, betaCommunity.community.id);
   expect(postRes.post_view.post).toBeDefined();
   expect(postRes.post_view.community.local).toBe(false);
   expect(postRes.post_view.creator.local).toBe(true);
   expect(postRes.post_view.counts.score).toBe(1);
-  await longDelay();
-=======
-  let postRes = await createPost(alpha, betaCommunity.id);
-  expect(postRes.post).toBeDefined();
-  expect(postRes.post.community_local).toBe(false);
-  expect(postRes.post.creator_local).toBe(true);
-  expect(postRes.post.score).toBe(1);
->>>>>>> 9d0709df
 
   // Make sure that post doesn't make it to beta
   let searchBeta = await searchPostLocal(beta, postRes.post_view.post);
@@ -528,22 +337,11 @@
   expect(banAlpha.banned).toBe(true);
 
   // Alpha makes post on beta
-<<<<<<< HEAD
-  let search = await searchForBetaCommunity(alpha);
-  await delay();
-  let postRes = await createPost(alpha, search.communities[0].community.id);
+  let postRes = await createPost(alpha, betaCommunity.community.id);
   expect(postRes.post_view.post).toBeDefined();
   expect(postRes.post_view.community.local).toBe(false);
   expect(postRes.post_view.creator.local).toBe(true);
   expect(postRes.post_view.counts.score).toBe(1);
-  await longDelay();
-=======
-  let postRes = await createPost(alpha, betaCommunity.id);
-  expect(postRes.post).toBeDefined();
-  expect(postRes.post.community_local).toBe(false);
-  expect(postRes.post.creator_local).toBe(true);
-  expect(postRes.post.score).toBe(1);
->>>>>>> 9d0709df
 
   // Make sure that post doesn't make it to beta community
   let searchBeta = await searchPostLocal(beta, postRes.post_view.post);
