jest.setTimeout(120000);

import {
  UploadImage,
  DeleteImage,
  PurgePerson,
  PurgePost,
} from "lemmy-js-client";
import {
  alpha,
  alphaImage,
  alphaUrl,
  beta,
  betaUrl,
  createCommunity,
  createPost,
  delta,
  epsilon,
  gamma,
  getSite,
  registerUser,
  resolveBetaCommunity,
  resolvePost,
  setupLogins,
  unfollowRemotes,
  waitForPost,
} from "./shared";
const downloadFileSync = require("download-file-sync");

beforeAll(setupLogins);

afterAll(() => {
  unfollowRemotes(alphaImage);
});

test("Upload image and delete it", async () => {
  // Upload test image. We use a simple string buffer as pictrs doesnt require an actual image
  // in testing mode.
  const upload_form: UploadImage = {
    image: Buffer.from("test"),
  };
  const upload = await alphaImage.uploadImage(upload_form);
  expect(upload.files![0].file).toBeDefined();
  expect(upload.files![0].delete_token).toBeDefined();
  expect(upload.url).toBeDefined();
  expect(upload.delete_url).toBeDefined();

  // ensure that image download is working. theres probably a better way to do this
  const content = downloadFileSync(upload.url);
  expect(content.length).toBeGreaterThan(0);

  // delete image
  const delete_form: DeleteImage = {
    token: upload.files![0].delete_token,
    filename: upload.files![0].file,
  };
  const delete_ = await alphaImage.deleteImage(delete_form);
  expect(delete_).toBe(true);

  // ensure that image is deleted
  const content2 = downloadFileSync(upload.url);
  expect(content2).toBe("");
});

test("Purge user, uploaded image removed", async () => {
  let user = await registerUser(alphaImage, alphaUrl);

  // upload test image
  const upload_form: UploadImage = {
    image: Buffer.from("test"),
  };
  const upload = await user.uploadImage(upload_form);
  expect(upload.files![0].file).toBeDefined();
  expect(upload.files![0].delete_token).toBeDefined();
  expect(upload.url).toBeDefined();
  expect(upload.delete_url).toBeDefined();

  // ensure that image download is working. theres probably a better way to do this
  const content = downloadFileSync(upload.url);
  expect(content.length).toBeGreaterThan(0);

  // purge user
  let site = await getSite(user);
  const purge_form: PurgePerson = {
    person_id: site.my_user!.local_user_view.person.id,
  };
  const delete_ = await alphaImage.purgePerson(purge_form);
  expect(delete_.success).toBe(true);

  // ensure that image is deleted
  const content2 = downloadFileSync(upload.url);
  expect(content2).toBe("");
});

test("Purge post, linked image removed", async () => {
  let user = await registerUser(beta, betaUrl);

  // upload test image
  const upload_form: UploadImage = {
    image: Buffer.from("test"),
  };
  const upload = await user.uploadImage(upload_form);
  expect(upload.files![0].file).toBeDefined();
  expect(upload.files![0].delete_token).toBeDefined();
  expect(upload.url).toBeDefined();
  expect(upload.delete_url).toBeDefined();

  // ensure that image download is working. theres probably a better way to do this
  const content = downloadFileSync(upload.url);
  expect(content.length).toBeGreaterThan(0);

  let community = await resolveBetaCommunity(user);
  let post = await createPost(
    user,
    community.community!.community.id,
    upload.url,
  );
  expect(post.post_view.post.url).toBe(upload.url);

  // purge post
  const purge_form: PurgePost = {
    post_id: post.post_view.post.id,
  };
  const delete_ = await beta.purgePost(purge_form);
  expect(delete_.success).toBe(true);

  // ensure that image is deleted
  const content2 = downloadFileSync(upload.url);
  expect(content2).toBe("");
});

<<<<<<< HEAD
test("Images in remote post are proxied", async () => {
=======
test("Images in remote post are proxied if setting enabled", async () => {
>>>>>>> 1f29e721
  let user = await registerUser(beta, betaUrl);
  let community = await createCommunity(gamma);

  const upload_form: UploadImage = {
    image: Buffer.from("test"),
  };
  const upload = await user.uploadImage(upload_form);
<<<<<<< HEAD
  console.log(upload);
=======
>>>>>>> 1f29e721
  let post = await createPost(
    gamma,
    community.community_view.community.id,
    upload.url,
    "![](http://example.com/image2.png)",
  );
  expect(post.post_view.post).toBeDefined();
<<<<<<< HEAD
  // remote image gets proxied after upload
  console.log(post.post_view.post);
=======

  // remote image gets proxied after upload
>>>>>>> 1f29e721
  expect(
    post.post_view.post.url?.startsWith(
      "http://lemmy-gamma:8561/api/v3/image_proxy?url",
    ),
  ).toBeTruthy();
  expect(
    post.post_view.post.body?.startsWith(
      "![](http://lemmy-gamma:8561/api/v3/image_proxy?url",
    ),
  ).toBeTruthy();

  let epsilonPost = await resolvePost(epsilon, post.post_view.post);
  expect(epsilonPost.post).toBeDefined();
<<<<<<< HEAD
  console.log(epsilonPost.post);
=======

>>>>>>> 1f29e721
  // remote image gets proxied after federation
  expect(
    epsilonPost.post!.post.url?.startsWith(
      "http://lemmy-epsilon:8581/api/v3/image_proxy?url",
    ),
  ).toBeTruthy();
  expect(
    epsilonPost.post!.post.body?.startsWith(
      "![](http://lemmy-epsilon:8581/api/v3/image_proxy?url",
    ),
  ).toBeTruthy();
<<<<<<< HEAD
=======
});

test("No image proxying if setting is disabled", async () => {
  let user = await registerUser(beta, betaUrl);
  let community = await createCommunity(alpha);

  const upload_form: UploadImage = {
    image: Buffer.from("test"),
  };
  const upload = await user.uploadImage(upload_form);
  let post = await createPost(
    alpha,
    community.community_view.community.id,
    upload.url,
    "![](http://example.com/image2.png)",
  );
  expect(post.post_view.post).toBeDefined();

  // remote image doesnt get proxied after upload
  expect(
    post.post_view.post.url?.startsWith("http://127.0.0.1:8551/pictrs/image/"),
  ).toBeTruthy();
  expect(post.post_view.post.body).toBe("![](http://example.com/image2.png)");

  let gammaPost = await resolvePost(delta, post.post_view.post);
  expect(gammaPost.post).toBeDefined();

  // remote image doesnt get proxied after federation
  expect(
    gammaPost.post!.post.url?.startsWith("http://127.0.0.1:8551/pictrs/image/"),
  ).toBeTruthy();
  expect(gammaPost.post!.post.body).toBe("![](http://example.com/image2.png)");
>>>>>>> 1f29e721
});<|MERGE_RESOLUTION|>--- conflicted
+++ resolved
@@ -129,11 +129,7 @@
   expect(content2).toBe("");
 });
 
-<<<<<<< HEAD
-test("Images in remote post are proxied", async () => {
-=======
 test("Images in remote post are proxied if setting enabled", async () => {
->>>>>>> 1f29e721
   let user = await registerUser(beta, betaUrl);
   let community = await createCommunity(gamma);
 
@@ -141,10 +137,6 @@
     image: Buffer.from("test"),
   };
   const upload = await user.uploadImage(upload_form);
-<<<<<<< HEAD
-  console.log(upload);
-=======
->>>>>>> 1f29e721
   let post = await createPost(
     gamma,
     community.community_view.community.id,
@@ -152,13 +144,8 @@
     "![](http://example.com/image2.png)",
   );
   expect(post.post_view.post).toBeDefined();
-<<<<<<< HEAD
+
   // remote image gets proxied after upload
-  console.log(post.post_view.post);
-=======
-
-  // remote image gets proxied after upload
->>>>>>> 1f29e721
   expect(
     post.post_view.post.url?.startsWith(
       "http://lemmy-gamma:8561/api/v3/image_proxy?url",
@@ -172,11 +159,7 @@
 
   let epsilonPost = await resolvePost(epsilon, post.post_view.post);
   expect(epsilonPost.post).toBeDefined();
-<<<<<<< HEAD
-  console.log(epsilonPost.post);
-=======
-
->>>>>>> 1f29e721
+
   // remote image gets proxied after federation
   expect(
     epsilonPost.post!.post.url?.startsWith(
@@ -188,8 +171,6 @@
       "![](http://lemmy-epsilon:8581/api/v3/image_proxy?url",
     ),
   ).toBeTruthy();
-<<<<<<< HEAD
-=======
 });
 
 test("No image proxying if setting is disabled", async () => {
@@ -222,5 +203,4 @@
     gammaPost.post!.post.url?.startsWith("http://127.0.0.1:8551/pictrs/image/"),
   ).toBeTruthy();
   expect(gammaPost.post!.post.body).toBe("![](http://example.com/image2.png)");
->>>>>>> 1f29e721
 });