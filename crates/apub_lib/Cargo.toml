--- conflicted
+++ resolved
@@ -1,10 +1,6 @@
 [package]
 name = "lemmy_apub_lib"
-<<<<<<< HEAD
-version = "0.16.4"
-=======
 version = "0.16.5"
->>>>>>> 1bd57ee5
 edition = "2021"
 description = "A link aggregator for the fediverse"
 license = "AGPL-3.0"
@@ -12,15 +8,9 @@
 documentation = "https://join-lemmy.org/docs/en/index.html"
 
 [dependencies]
-<<<<<<< HEAD
-lemmy_utils = { version = "=0.16.4", path = "../utils" }
-lemmy_apub_lib_derive = { version = "=0.16.4", path = "../apub_lib_derive" }
-chrono = { version = "0.4.19", default-features = false }
-=======
 lemmy_utils = { version = "=0.16.5", path = "../utils" }
 lemmy_apub_lib_derive = { version = "=0.16.5", path = "../apub_lib_derive" }
 chrono = { version = "0.4.19", features = ["clock"], default-features = false }
->>>>>>> 1bd57ee5
 serde = { version = "1.0.136", features = ["derive"] }
 async-trait = "0.1.53"
 url = { version = "2.2.2", features = ["serde"] }
