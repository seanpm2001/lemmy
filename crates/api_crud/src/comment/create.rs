--- conflicted
+++ resolved
@@ -12,12 +12,7 @@
     generate_local_apub_endpoint,
     get_post,
     local_site_to_slur_regex,
-<<<<<<< HEAD
-    sanitize_html,
-=======
-    local_user_view_from_jwt,
     sanitize_html_api,
->>>>>>> 9785b208
     EndpointType,
   },
 };
