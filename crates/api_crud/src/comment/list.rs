--- conflicted
+++ resolved
@@ -35,14 +35,8 @@
         .await?;
     check_private_instance(&local_user_view, context.pool()).await?;
 
-<<<<<<< HEAD
-    let show_bot_accounts = local_user_view
-      .as_ref()
-      .map(|t| t.local_user.show_bot_accounts);
     let person_id = local_user_view.as_ref().map(|u| u.person.id);
 
-=======
->>>>>>> 4e6409f3
     let community_id = data.community_id;
     let listing_type = listing_type_with_site_default(data.type_, context.pool()).await?;
 
@@ -95,6 +89,7 @@
     .await?
     .map_err(|e| LemmyError::from_error_message(e, "couldnt_get_comments"))?;
 
+    // TODO
     // If getting the comments for a post, insert into PersonPostAggregates
     // to update the read_comments count
     let read_comments = comments.len() as i64;
