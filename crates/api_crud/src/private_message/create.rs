use crate::PerformCrud;
use actix_web::web::Data;
use lemmy_api_common::{
  private_message::{CreatePrivateMessage, PrivateMessageResponse},
  utils::{
    blocking,
    check_person_block,
<<<<<<< HEAD
    get_local_user_lang,
=======
    get_interface_language,
>>>>>>> 4e6409f3
    get_local_user_view_from_jwt,
    send_email_to_user,
  },
};
use lemmy_apub::{
  generate_local_apub_endpoint,
  protocol::activities::{
    create_or_update::private_message::CreateOrUpdatePrivateMessage,
    CreateOrUpdateType,
  },
  EndpointType,
};
use lemmy_db_schema::{
  source::private_message::{PrivateMessage, PrivateMessageForm},
  traits::Crud,
};
use lemmy_db_views::structs::LocalUserView;
use lemmy_utils::{error::LemmyError, utils::remove_slurs, ConnectionId};
use lemmy_websocket::{send::send_pm_ws_message, LemmyContext, UserOperationCrud};

#[async_trait::async_trait(?Send)]
impl PerformCrud for CreatePrivateMessage {
  type Response = PrivateMessageResponse;

  #[tracing::instrument(skip(self, context, websocket_id))]
  async fn perform(
    &self,
    context: &Data<LemmyContext>,
    websocket_id: Option<ConnectionId>,
  ) -> Result<PrivateMessageResponse, LemmyError> {
    let data: &CreatePrivateMessage = self;
    let local_user_view =
      get_local_user_view_from_jwt(&data.auth, context.pool(), context.secret()).await?;

    let content_slurs_removed =
      remove_slurs(&data.content.to_owned(), &context.settings().slur_regex());

    check_person_block(local_user_view.person.id, data.recipient_id, context.pool()).await?;

    let private_message_form = PrivateMessageForm {
      content: content_slurs_removed.to_owned(),
      creator_id: local_user_view.person.id,
      recipient_id: data.recipient_id,
      ..PrivateMessageForm::default()
    };

    let inserted_private_message = match blocking(context.pool(), move |conn| {
      PrivateMessage::create(conn, &private_message_form)
    })
    .await?
    {
      Ok(private_message) => private_message,
      Err(e) => {
        return Err(LemmyError::from_error_message(
          e,
          "couldnt_create_private_message",
        ));
      }
    };

    let inserted_private_message_id = inserted_private_message.id;
    let protocol_and_hostname = context.settings().get_protocol_and_hostname();
    let updated_private_message = blocking(
      context.pool(),
      move |conn| -> Result<PrivateMessage, LemmyError> {
        let apub_id = generate_local_apub_endpoint(
          EndpointType::PrivateMessage,
          &inserted_private_message_id.to_string(),
          &protocol_and_hostname,
        )?;
        Ok(PrivateMessage::update_ap_id(
          conn,
          inserted_private_message_id,
          apub_id,
        )?)
      },
    )
    .await?
    .map_err(|e| e.with_message("couldnt_create_private_message"))?;

    CreateOrUpdatePrivateMessage::send(
      updated_private_message.into(),
      &local_user_view.person.into(),
      CreateOrUpdateType::Create,
      context,
    )
    .await?;

    let res = send_pm_ws_message(
      inserted_private_message.id,
      UserOperationCrud::CreatePrivateMessage,
      websocket_id,
      context,
    )
    .await?;

    // Send email to the local recipient, if one exists
    if res.private_message_view.recipient.local {
      let recipient_id = data.recipient_id;
      let local_recipient = blocking(context.pool(), move |conn| {
        LocalUserView::read_person(conn, recipient_id)
      })
      .await??;
<<<<<<< HEAD
      let lang = get_local_user_lang(&local_recipient);
=======
      let lang = get_interface_language(&local_recipient);
>>>>>>> 4e6409f3
      let inbox_link = format!("{}/inbox", context.settings().get_protocol_and_hostname());
      send_email_to_user(
        &local_recipient,
        &lang.notification_private_message_subject(&local_recipient.person.name),
        &lang.notification_private_message_body(
          &inbox_link,
          &content_slurs_removed,
          &local_recipient.person.name,
        ),
        context.settings(),
      );
    }

    Ok(res)
  }
}<|MERGE_RESOLUTION|>--- conflicted
+++ resolved
@@ -5,11 +5,7 @@
   utils::{
     blocking,
     check_person_block,
-<<<<<<< HEAD
-    get_local_user_lang,
-=======
     get_interface_language,
->>>>>>> 4e6409f3
     get_local_user_view_from_jwt,
     send_email_to_user,
   },
@@ -113,11 +109,7 @@
         LocalUserView::read_person(conn, recipient_id)
       })
       .await??;
-<<<<<<< HEAD
-      let lang = get_local_user_lang(&local_recipient);
-=======
       let lang = get_interface_language(&local_recipient);
->>>>>>> 4e6409f3
       let inbox_link = format!("{}/inbox", context.settings().get_protocol_and_hostname());
       send_email_to_user(
         &local_recipient,
