use activitypub_federation::config::Data;
use actix_web::web::Json;
use lemmy_api_common::{
  build_response::build_post_response,
  context::LemmyContext,
  post::{EditPost, PostResponse},
  request::fetch_site_data,
  send_activity::{ActivityChannel, SendActivityData},
<<<<<<< HEAD
  utils::{check_community_ban, local_site_to_slur_regex, sanitize_html_opt},
=======
  utils::{
    check_community_ban,
    local_site_to_slur_regex,
    local_user_view_from_jwt,
    sanitize_html_api_opt,
  },
>>>>>>> 9785b208
};
use lemmy_db_schema::{
  source::{
    actor_language::CommunityLanguage,
    local_site::LocalSite,
    post::{Post, PostUpdateForm},
  },
  traits::Crud,
  utils::{diesel_option_overwrite, naive_now},
};
use lemmy_db_views::structs::LocalUserView;
use lemmy_utils::{
  error::{LemmyError, LemmyErrorExt, LemmyErrorType},
  utils::{
    slurs::check_slurs_opt,
    validation::{check_url_scheme, clean_url_params, is_valid_body_field, is_valid_post_title},
  },
};
use std::ops::Deref;

#[tracing::instrument(skip(context))]
pub async fn update_post(
  data: Json<EditPost>,
  context: Data<LemmyContext>,
  local_user_view: LocalUserView,
) -> Result<Json<PostResponse>, LemmyError> {
  let local_site = LocalSite::read(&mut context.pool()).await?;

  let data_url = data.url.as_ref();

  // TODO No good way to handle a clear.
  // Issue link: https://github.com/LemmyNet/lemmy/issues/2287
  let url = Some(data_url.map(clean_url_params).map(Into::into));

  let slur_regex = local_site_to_slur_regex(&local_site);
  check_slurs_opt(&data.name, &slur_regex)?;
  check_slurs_opt(&data.body, &slur_regex)?;

  if let Some(name) = &data.name {
    is_valid_post_title(name)?;
  }

  is_valid_body_field(&data.body, true)?;
  check_url_scheme(&data.url)?;

  let post_id = data.post_id;
  let orig_post = Post::read(&mut context.pool(), post_id).await?;

  check_community_ban(
    local_user_view.person.id,
    orig_post.community_id,
    &mut context.pool(),
  )
  .await?;

  // Verify that only the creator can edit
  if !Post::is_post_creator(local_user_view.person.id, orig_post.creator_id) {
    Err(LemmyErrorType::NoPostEditAllowed)?
  }

  // Fetch post links and Pictrs cached image
  let data_url = data.url.as_ref();
  let (metadata_res, thumbnail_url) =
    fetch_site_data(context.client(), context.settings(), data_url, true).await;
  let (embed_title, embed_description, embed_video_url) = metadata_res
    .map(|u| (Some(u.title), Some(u.description), Some(u.embed_video_url)))
    .unwrap_or_default();

  let name = sanitize_html_api_opt(&data.name);
  let body = sanitize_html_api_opt(&data.body);
  let body = diesel_option_overwrite(body);
  let embed_title = embed_title.map(|e| sanitize_html_api_opt(&e));
  let embed_description = embed_description.map(|e| sanitize_html_api_opt(&e));

  let language_id = data.language_id;
  CommunityLanguage::is_allowed_community_language(
    &mut context.pool(),
    language_id,
    orig_post.community_id,
  )
  .await?;

  let post_form = PostUpdateForm {
    name,
    url,
    body,
    nsfw: data.nsfw,
    embed_title,
    embed_description,
    embed_video_url,
    language_id: data.language_id,
    thumbnail_url: Some(thumbnail_url),
    updated: Some(Some(naive_now())),
    ..Default::default()
  };

  let post_id = data.post_id;
  let updated_post = Post::update(&mut context.pool(), post_id, &post_form)
    .await
    .with_lemmy_type(LemmyErrorType::CouldntUpdatePost)?;

  ActivityChannel::submit_activity(SendActivityData::UpdatePost(updated_post), &context).await?;

  build_post_response(
    context.deref(),
    orig_post.community_id,
    local_user_view.person.id,
    post_id,
  )
  .await
}<|MERGE_RESOLUTION|>--- conflicted
+++ resolved
@@ -6,16 +6,7 @@
   post::{EditPost, PostResponse},
   request::fetch_site_data,
   send_activity::{ActivityChannel, SendActivityData},
-<<<<<<< HEAD
-  utils::{check_community_ban, local_site_to_slur_regex, sanitize_html_opt},
-=======
-  utils::{
-    check_community_ban,
-    local_site_to_slur_regex,
-    local_user_view_from_jwt,
-    sanitize_html_api_opt,
-  },
->>>>>>> 9785b208
+  utils::{check_community_ban, local_site_to_slur_regex, sanitize_html_api_opt},
 };
 use lemmy_db_schema::{
   source::{
