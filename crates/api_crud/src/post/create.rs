use crate::PerformCrud;
use actix_web::web::Data;
use lemmy_api_common::{
  post::{CreatePost, PostResponse},
  request::fetch_site_data,
  utils::{
    blocking,
    check_community_ban,
    check_community_deleted_or_removed,
    get_local_user_view_from_jwt,
    honeypot_check,
    mark_post_as_read,
  },
};
use lemmy_apub::{
  generate_local_apub_endpoint,
  objects::post::ApubPost,
  protocol::activities::{create_or_update::post::CreateOrUpdatePost, CreateOrUpdateType},
  EndpointType,
};
use lemmy_db_schema::{
  source::{
    community::Community,
    language::Language,
    post::{Post, PostForm, PostLike, PostLikeForm},
  },
  traits::{Crud, Likeable},
  utils::diesel_option_overwrite,
};
use lemmy_db_views_actor::structs::CommunityView;
use lemmy_utils::{
  error::LemmyError,
  utils::{check_slurs, check_slurs_opt, clean_url_params, is_valid_post_title},
  ConnectionId,
};
use lemmy_websocket::{send::send_post_ws_message, LemmyContext, UserOperationCrud};
use tracing::{warn, Instrument};
use url::Url;
use webmention::{Webmention, WebmentionError};

#[async_trait::async_trait(?Send)]
impl PerformCrud for CreatePost {
  type Response = PostResponse;

  #[tracing::instrument(skip(context, websocket_id))]
  async fn perform(
    &self,
    context: &Data<LemmyContext>,
    websocket_id: Option<ConnectionId>,
  ) -> Result<PostResponse, LemmyError> {
    let data: &CreatePost = self;
    let local_user_view =
      get_local_user_view_from_jwt(&data.auth, context.pool(), context.secret()).await?;

    let slur_regex = &context.settings().slur_regex();
    check_slurs(&data.name, slur_regex)?;
    check_slurs_opt(&data.body, slur_regex)?;
    honeypot_check(&data.honeypot)?;

    let data_url = data.url.as_ref();
    let url = Some(data_url.map(clean_url_params).map(Into::into)); // TODO no good way to handle a "clear"
    let body = diesel_option_overwrite(&data.body);

    if !is_valid_post_title(&data.name) {
      return Err(LemmyError::from_message("invalid_post_title"));
    }

    check_community_ban(local_user_view.person.id, data.community_id, context.pool()).await?;
    check_community_deleted_or_removed(data.community_id, context.pool()).await?;

    let community_id = data.community_id;
    let community = blocking(context.pool(), move |conn| {
      Community::read(conn, community_id)
    })
    .await??;
    if community.posting_restricted_to_mods {
      let community_id = data.community_id;
      let is_mod = blocking(context.pool(), move |conn| {
        CommunityView::is_mod_or_admin(conn, local_user_view.local_user.person_id, community_id)
      })
      .await?;
      if !is_mod {
        return Err(LemmyError::from_message("only_mods_can_post_in_community"));
      }
    }

    // Fetch post links and pictrs cached image
    let (metadata_res, thumbnail_url) =
      fetch_site_data(context.client(), context.settings(), data_url).await;
    let (embed_title, embed_description, embed_video_url) = metadata_res
      .map(|u| (Some(u.title), Some(u.description), Some(u.embed_video_url)))
      .unwrap_or_default();

    let language_id = Some(
      data.language_id.unwrap_or(
        blocking(context.pool(), move |conn| {
          Language::read_undetermined(conn)
        })
        .await??,
      ),
    );

    let post_form = PostForm {
      name: data.name.trim().to_owned(),
      url,
      body,
      community_id: data.community_id,
      creator_id: local_user_view.person.id,
      nsfw: data.nsfw,
      embed_title,
      embed_description,
      embed_video_url,
<<<<<<< HEAD
      thumbnail_url,
      language_id,
=======
      thumbnail_url: Some(thumbnail_url),
>>>>>>> becb8b4f
      ..PostForm::default()
    };

    let inserted_post =
      match blocking(context.pool(), move |conn| Post::create(conn, &post_form)).await? {
        Ok(post) => post,
        Err(e) => {
          let err_type = if e.to_string() == "value too long for type character varying(200)" {
            "post_title_too_long"
          } else {
            "couldnt_create_post"
          };

          return Err(LemmyError::from_error_message(e, err_type));
        }
      };

    let inserted_post_id = inserted_post.id;
    let protocol_and_hostname = context.settings().get_protocol_and_hostname();
    let updated_post = blocking(context.pool(), move |conn| -> Result<Post, LemmyError> {
      let apub_id = generate_local_apub_endpoint(
        EndpointType::Post,
        &inserted_post_id.to_string(),
        &protocol_and_hostname,
      )?;
      Ok(Post::update_ap_id(conn, inserted_post_id, apub_id)?)
    })
    .await?
    .map_err(|e| e.with_message("couldnt_create_post"))?;

    // They like their own post by default
    let person_id = local_user_view.person.id;
    let post_id = inserted_post.id;
    let like_form = PostLikeForm {
      post_id,
      person_id,
      score: 1,
    };

    let like = move |conn: &'_ _| PostLike::like(conn, &like_form);
    blocking(context.pool(), like)
      .await?
      .map_err(|e| LemmyError::from_error_message(e, "couldnt_like_post"))?;

    // Mark the post as read
    mark_post_as_read(person_id, post_id, context.pool()).await?;

    if let Some(url) = &updated_post.url {
      let mut webmention =
        Webmention::new::<Url>(updated_post.ap_id.clone().into(), url.clone().into())?;
      webmention.set_checked(true);
      match webmention
        .send()
        .instrument(tracing::info_span!("Sending webmention"))
        .await
      {
        Ok(_) => {}
        Err(WebmentionError::NoEndpointDiscovered(_)) => {}
        Err(e) => warn!("Failed to send webmention: {}", e),
      }
    }

    let apub_post: ApubPost = updated_post.into();
    CreateOrUpdatePost::send(
      apub_post.clone(),
      &local_user_view.person.clone().into(),
      CreateOrUpdateType::Create,
      context,
    )
    .await?;

    send_post_ws_message(
      inserted_post.id,
      UserOperationCrud::CreatePost,
      websocket_id,
      Some(local_user_view.person.id),
      context,
    )
    .await
  }
}<|MERGE_RESOLUTION|>--- conflicted
+++ resolved
@@ -110,12 +110,8 @@
       embed_title,
       embed_description,
       embed_video_url,
-<<<<<<< HEAD
-      thumbnail_url,
       language_id,
-=======
       thumbnail_url: Some(thumbnail_url),
->>>>>>> becb8b4f
       ..PostForm::default()
     };
 
