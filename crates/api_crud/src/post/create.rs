use crate::PerformCrud;
use actix_web::web::Data;
use lemmy_api_common::{
  build_response::build_post_response,
  context::LemmyContext,
  post::{CreatePost, PostResponse},
  request::fetch_site_data,
  utils::{
    check_community_ban,
    check_community_deleted_or_removed,
    generate_local_apub_endpoint,
    honeypot_check,
    local_site_to_slur_regex,
    local_user_view_from_jwt,
    mark_post_as_read,
    EndpointType,
  },
};
use lemmy_db_schema::{
  impls::actor_language::default_post_language,
  source::{
    actor_language::CommunityLanguage,
    community::Community,
    local_site::LocalSite,
    post::{Post, PostInsertForm, PostLike, PostLikeForm, PostUpdateForm},
  },
  traits::{Crud, Likeable},
};
use lemmy_db_views_actor::structs::CommunityView;
use lemmy_utils::{
<<<<<<< HEAD
  error::{LemmyError, LemmyErrorExt, LemmyErrorType},
=======
  error::LemmyError,
  spawn_try_task,
>>>>>>> b35757b4
  utils::{
    slurs::{check_slurs, check_slurs_opt},
    validation::{check_url_scheme, clean_url_params, is_valid_body_field, is_valid_post_title},
  },
  SYNCHRONOUS_FEDERATION,
};
use tracing::Instrument;
use url::Url;
use webmention::{Webmention, WebmentionError};

#[async_trait::async_trait(?Send)]
impl PerformCrud for CreatePost {
  type Response = PostResponse;

  #[tracing::instrument(skip(context))]
  async fn perform(&self, context: &Data<LemmyContext>) -> Result<PostResponse, LemmyError> {
    let data: &CreatePost = self;
    let local_user_view = local_user_view_from_jwt(&data.auth, context).await?;
    let local_site = LocalSite::read(context.pool()).await?;

    let slur_regex = local_site_to_slur_regex(&local_site);
    check_slurs(&data.name, &slur_regex)?;
    check_slurs_opt(&data.body, &slur_regex)?;
    honeypot_check(&data.honeypot)?;

    let data_url = data.url.as_ref();
    let url = data_url.map(clean_url_params).map(Into::into); // TODO no good way to handle a "clear"

    is_valid_post_title(&data.name)?;
    is_valid_body_field(&data.body, true)?;
    check_url_scheme(&data.url)?;

    check_community_ban(local_user_view.person.id, data.community_id, context.pool()).await?;
    check_community_deleted_or_removed(data.community_id, context.pool()).await?;

    let community_id = data.community_id;
    let community = Community::read(context.pool(), community_id).await?;
    if community.posting_restricted_to_mods {
      let community_id = data.community_id;
      let is_mod = CommunityView::is_mod_or_admin(
        context.pool(),
        local_user_view.local_user.person_id,
        community_id,
      )
      .await?;
      if !is_mod {
        return Err(LemmyErrorType::OnlyModsCanPostInCommunity)?;
      }
    }

    // Fetch post links and pictrs cached image
    let (metadata_res, thumbnail_url) =
      fetch_site_data(context.client(), context.settings(), data_url, true).await;
    let (embed_title, embed_description, embed_video_url) = metadata_res
      .map(|u| (u.title, u.description, u.embed_video_url))
      .unwrap_or_default();

    let language_id = match data.language_id {
      Some(lid) => Some(lid),
      None => {
        default_post_language(context.pool(), community_id, local_user_view.local_user.id).await?
      }
    };
    CommunityLanguage::is_allowed_community_language(context.pool(), language_id, community_id)
      .await?;

    let post_form = PostInsertForm::builder()
      .name(data.name.trim().to_owned())
      .url(url)
      .body(data.body.clone())
      .community_id(data.community_id)
      .creator_id(local_user_view.person.id)
      .nsfw(data.nsfw)
      .embed_title(embed_title)
      .embed_description(embed_description)
      .embed_video_url(embed_video_url)
      .language_id(language_id)
      .thumbnail_url(thumbnail_url)
      .build();

    let inserted_post = Post::create(context.pool(), &post_form)
      .await
      .with_lemmy_type(LemmyErrorType::CouldntCreatePost)?;

    let inserted_post_id = inserted_post.id;
    let protocol_and_hostname = context.settings().get_protocol_and_hostname();
    let apub_id = generate_local_apub_endpoint(
      EndpointType::Post,
      &inserted_post_id.to_string(),
      &protocol_and_hostname,
    )?;
    let updated_post = Post::update(
      context.pool(),
      inserted_post_id,
      &PostUpdateForm::builder().ap_id(Some(apub_id)).build(),
    )
    .await
    .with_lemmy_type(LemmyErrorType::CouldntCreatePost)?;

    // They like their own post by default
    let person_id = local_user_view.person.id;
    let post_id = inserted_post.id;
    let like_form = PostLikeForm {
      post_id,
      person_id,
      score: 1,
    };

    PostLike::like(context.pool(), &like_form)
      .await
      .with_lemmy_type(LemmyErrorType::CouldntLikePost)?;

    // Mark the post as read
    mark_post_as_read(person_id, post_id, context.pool()).await?;

    if let Some(url) = updated_post.url.clone() {
      let task = async move {
        let mut webmention =
          Webmention::new::<Url>(updated_post.ap_id.clone().into(), url.clone().into())?;
        webmention.set_checked(true);
        match webmention
          .send()
          .instrument(tracing::info_span!("Sending webmention"))
          .await
        {
          Err(WebmentionError::NoEndpointDiscovered(_)) => Ok(()),
          Ok(_) => Ok(()),
          Err(e) => Err(LemmyError::from_error_message(
            e,
            "Couldn't send webmention",
          )),
        }
      };
      if *SYNCHRONOUS_FEDERATION {
        task.await?;
      } else {
        spawn_try_task(task);
      }
    };

    build_post_response(context, community_id, person_id, post_id).await
  }
}<|MERGE_RESOLUTION|>--- conflicted
+++ resolved
@@ -28,12 +28,8 @@
 };
 use lemmy_db_views_actor::structs::CommunityView;
 use lemmy_utils::{
-<<<<<<< HEAD
   error::{LemmyError, LemmyErrorExt, LemmyErrorType},
-=======
-  error::LemmyError,
   spawn_try_task,
->>>>>>> b35757b4
   utils::{
     slurs::{check_slurs, check_slurs_opt},
     validation::{check_url_scheme, clean_url_params, is_valid_body_field, is_valid_post_title},
@@ -161,10 +157,7 @@
         {
           Err(WebmentionError::NoEndpointDiscovered(_)) => Ok(()),
           Ok(_) => Ok(()),
-          Err(e) => Err(LemmyError::from_error_message(
-            e,
-            "Couldn't send webmention",
-          )),
+          Err(e) => Err(e).with_lemmy_type(LemmyErrorType::CouldntSendWebmention),
         }
       };
       if *SYNCHRONOUS_FEDERATION {
