use crate::PerformCrud;
use actix_web::web::Data;
use bcrypt::verify;
use lemmy_api_common::{blocking, get_local_user_view_from_jwt, person::*};
use lemmy_db_schema::source::{comment::Comment, person::Person, post::Post};
use lemmy_utils::{ConnectionId, LemmyError};
use lemmy_websocket::LemmyContext;

#[async_trait::async_trait(?Send)]
impl PerformCrud for DeleteAccount {
  type Response = LoginResponse;

  #[tracing::instrument(skip(self, context, _websocket_id))]
  async fn perform(
    &self,
    context: &Data<LemmyContext>,
    _websocket_id: Option<ConnectionId>,
  ) -> Result<LoginResponse, LemmyError> {
    let data: &DeleteAccount = self;
    let local_user_view =
      get_local_user_view_from_jwt(data.auth.as_ref(), context.pool(), context.secret()).await?;

    // Verify the password
    let valid: bool = verify(
      &data.password,
      &local_user_view.local_user.password_encrypted,
    )
    .unwrap_or(false);
    if !valid {
      return Err(LemmyError::from_message("password_incorrect"));
    }

    // Comments
    let person_id = local_user_view.person.id;
    let permadelete = move |conn: &'_ _| Comment::permadelete_for_creator(conn, person_id);
    blocking(context.pool(), permadelete)
      .await?
      .map_err(LemmyError::from)
      .map_err(|e| e.with_message("couldnt_update_comment"))?;

    // Posts
    let permadelete = move |conn: &'_ _| Post::permadelete_for_creator(conn, person_id);
    blocking(context.pool(), permadelete)
      .await?
      .map_err(LemmyError::from)
      .map_err(|e| e.with_message("couldnt_update_post"))?;

    blocking(context.pool(), move |conn| {
      Person::delete_account(conn, person_id)
    })
    .await??;

    Ok(LoginResponse {
<<<<<<< HEAD
      jwt: None,
      verify_email_sent: false,
      registration_created: false,
=======
      jwt: data.auth.clone(),
>>>>>>> 35cbae61
    })
  }
}<|MERGE_RESOLUTION|>--- conflicted
+++ resolved
@@ -50,14 +50,11 @@
     })
     .await??;
 
+    // TODO rework this
     Ok(LoginResponse {
-<<<<<<< HEAD
       jwt: None,
       verify_email_sent: false,
       registration_created: false,
-=======
-      jwt: data.auth.clone(),
->>>>>>> 35cbae61
     })
   }
 }