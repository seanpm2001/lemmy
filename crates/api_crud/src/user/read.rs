use crate::PerformCrud;
use actix_web::web::Data;
use lemmy_api_common::{
  person::{GetPersonDetails, GetPersonDetailsResponse},
  utils::{blocking, check_private_instance, get_local_user_view_from_jwt_opt},
};
use lemmy_apub::{fetcher::resolve_actor_identifier, objects::person::ApubPerson};
use lemmy_db_schema::{source::person::Person, utils::post_to_comment_sort_type};
use lemmy_db_views::{comment_view::CommentQuery, post_view::PostQuery};
use lemmy_db_views_actor::structs::{CommunityModeratorView, PersonViewSafe};
use lemmy_utils::{error::LemmyError, ConnectionId};
use lemmy_websocket::LemmyContext;

#[async_trait::async_trait(?Send)]
impl PerformCrud for GetPersonDetails {
  type Response = GetPersonDetailsResponse;

  #[tracing::instrument(skip(self, context, _websocket_id))]
  async fn perform(
    &self,
    context: &Data<LemmyContext>,
    _websocket_id: Option<ConnectionId>,
  ) -> Result<GetPersonDetailsResponse, LemmyError> {
    let data: &GetPersonDetails = self;

    // Check to make sure a person name or an id is given
    if data.username.is_none() && data.person_id.is_none() {
      return Err(LemmyError::from_message("no_id_given"));
    }

    let local_user_view =
      get_local_user_view_from_jwt_opt(data.auth.as_ref(), context.pool(), context.secret())
        .await?;

    check_private_instance(&local_user_view, context.pool()).await?;

    let show_bot_accounts = local_user_view
      .as_ref()
      .map(|t| t.local_user.show_bot_accounts);

    let person_details_id = match data.person_id {
      Some(id) => id,
      None => {
        if let Some(username) = &data.username {
          resolve_actor_identifier::<ApubPerson, Person>(username, context)
            .await
            .map_err(|e| e.with_message("couldnt_find_that_username_or_email"))?
            .id
        } else {
          return Err(LemmyError::from_message(
            "couldnt_find_that_username_or_email",
          ));
        }
      }
    };

    // You don't need to return settings for the user, since this comes back with GetSite
    // `my_user`
    let person_view = blocking(context.pool(), move |conn| {
      PersonViewSafe::read(conn, person_details_id)
    })
    .await??;

    let sort = data.sort;
    let page = data.page;
    let limit = data.limit;
    let saved_only = data.saved_only;
    let community_id = data.community_id;

    let (posts, comments) = blocking(context.pool(), move |conn| {
<<<<<<< HEAD
      let mut posts_query = PostQueryBuilder::create(conn)
        .set_params_for_user(&local_user_view)
=======
      let posts_query = PostQuery::builder()
        .conn(conn)
>>>>>>> c89006c9
        .sort(sort)
        .saved_only(saved_only)
        .community_id(community_id)
        .page(page)
        .limit(limit);

<<<<<<< HEAD
      let person_id = local_user_view.map(|uv| uv.person.id);
      let mut comments_query = CommentQueryBuilder::create(conn)
=======
      let comments_query = CommentQuery::builder()
        .conn(conn)
>>>>>>> c89006c9
        .my_person_id(person_id)
        .show_bot_accounts(show_bot_accounts)
        .sort(sort.map(post_to_comment_sort_type))
        .saved_only(saved_only)
        .community_id(community_id)
        .page(page)
        .limit(limit);

      // If its saved only, you don't care what creator it was
      // Or, if its not saved, then you only want it for that specific creator
      let (posts, comments) = if !saved_only.unwrap_or(false) {
        (
          posts_query
            .creator_id(Some(person_details_id))
            .build()
            .list()?,
          comments_query
            .creator_id(Some(person_details_id))
            .build()
            .list()?,
        )
      } else {
        (posts_query.build().list()?, comments_query.build().list()?)
      };

      Ok((posts, comments)) as Result<_, LemmyError>
    })
    .await??;

    let moderates = blocking(context.pool(), move |conn| {
      CommunityModeratorView::for_person(conn, person_details_id)
    })
    .await??;

    // Return the jwt
    Ok(GetPersonDetailsResponse {
      person_view,
      moderates,
      comments,
      posts,
    })
  }
}<|MERGE_RESOLUTION|>--- conflicted
+++ resolved
@@ -68,26 +68,17 @@
     let community_id = data.community_id;
 
     let (posts, comments) = blocking(context.pool(), move |conn| {
-<<<<<<< HEAD
-      let mut posts_query = PostQueryBuilder::create(conn)
-        .set_params_for_user(&local_user_view)
-=======
       let posts_query = PostQuery::builder()
         .conn(conn)
->>>>>>> c89006c9
         .sort(sort)
         .saved_only(saved_only)
         .community_id(community_id)
         .page(page)
         .limit(limit);
 
-<<<<<<< HEAD
       let person_id = local_user_view.map(|uv| uv.person.id);
-      let mut comments_query = CommentQueryBuilder::create(conn)
-=======
       let comments_query = CommentQuery::builder()
         .conn(conn)
->>>>>>> c89006c9
         .my_person_id(person_id)
         .show_bot_accounts(show_bot_accounts)
         .sort(sort.map(post_to_comment_sort_type))
