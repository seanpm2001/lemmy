--- conflicted
+++ resolved
@@ -1,11 +1,7 @@
 use actix_web::web::{Data, Json};
 use lemmy_api_common::{
   context::LemmyContext,
-<<<<<<< HEAD
-  site::{GetSite, GetSiteResponse, MyUserInfo},
-=======
   site::{GetSiteResponse, MyUserInfo},
->>>>>>> f858d8cb
 };
 use lemmy_db_schema::source::{
   actor_language::{LocalUserLanguage, SiteLanguage},
@@ -28,13 +24,8 @@
 
 #[tracing::instrument(skip(context))]
 pub async fn get_site(
-<<<<<<< HEAD
-  data: Query<GetSite>,
   local_user_view: Option<LocalUserView>,
-=======
->>>>>>> f858d8cb
   context: Data<LemmyContext>,
-  local_user_view: Option<LocalUserView>,
 ) -> Result<Json<GetSiteResponse>, LemmyError> {
   let site_view = SiteView::read_local(&mut context.pool()).await?;
 
