--- conflicted
+++ resolved
@@ -8,14 +8,8 @@
     generate_site_inbox_url,
     is_admin,
     local_site_rate_limit_to_rate_limit_config,
-<<<<<<< HEAD
-    sanitize_html,
-    sanitize_html_opt,
-=======
-    local_user_view_from_jwt,
     sanitize_html_api,
     sanitize_html_api_opt,
->>>>>>> 9785b208
   },
 };
 use lemmy_db_schema::{
