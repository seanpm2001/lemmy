--- conflicted
+++ resolved
@@ -3,16 +3,7 @@
 use lemmy_api_common::{
   context::LemmyContext,
   site::{EditSite, SiteResponse},
-<<<<<<< HEAD
-  utils::{is_admin, local_site_rate_limit_to_rate_limit_config, sanitize_html_opt},
-=======
-  utils::{
-    is_admin,
-    local_site_rate_limit_to_rate_limit_config,
-    local_user_view_from_jwt,
-    sanitize_html_api_opt,
-  },
->>>>>>> 9785b208
+  utils::{is_admin, local_site_rate_limit_to_rate_limit_config, sanitize_html_api_opt},
 };
 use lemmy_db_schema::{
   source::{
