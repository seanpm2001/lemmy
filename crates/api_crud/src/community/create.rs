--- conflicted
+++ resolved
@@ -11,14 +11,8 @@
     generate_shared_inbox_url,
     is_admin,
     local_site_to_slur_regex,
-<<<<<<< HEAD
-    sanitize_html,
-    sanitize_html_opt,
-=======
-    local_user_view_from_jwt,
     sanitize_html_api,
     sanitize_html_api_opt,
->>>>>>> 9785b208
     EndpointType,
   },
 };
