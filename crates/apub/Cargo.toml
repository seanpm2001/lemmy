[package]
name = "lemmy_apub"
publish = false
version.workspace = true
edition.workspace = true
description.workspace = true
license.workspace = true
homepage.workspace = true
documentation.workspace = true
repository.workspace = true

[lib]
name = "lemmy_apub"
path = "src/lib.rs"
doctest = false

[lints]
workspace = true

[dependencies]
lemmy_utils = { workspace = true }
lemmy_db_schema = { workspace = true, features = ["full"] }
lemmy_db_views = { workspace = true, features = ["full"] }
lemmy_db_views_actor = { workspace = true, features = ["full"] }
lemmy_api_common = { workspace = true, features = ["full"] }
activitypub_federation = { workspace = true }
diesel = { workspace = true }
chrono = { workspace = true }
serde_json = { workspace = true }
serde = { workspace = true }
actix-web = { workspace = true }
tokio = { workspace = true }
tracing = { workspace = true }
strum_macros = { workspace = true }
url = { workspace = true }
http = { workspace = true }
futures = { workspace = true }
itertools = { workspace = true }
uuid = { workspace = true }
async-trait = { workspace = true }
anyhow = { workspace = true }
reqwest = { workspace = true }
once_cell = { workspace = true }
moka.workspace = true
serde_with.workspace = true
html2md = "0.2.14"
html2text = "0.6.0"
stringreader = "0.1.1"
enum_delegate = "0.2.0"

[dev-dependencies]
serial_test = { workspace = true }
<<<<<<< HEAD
assert-json-diff = "2.0.2"
=======
assert-json-diff = "2.0.2"
pretty_assertions = { workspace = true }
>>>>>>> 1f29e721
<|MERGE_RESOLUTION|>--- conflicted
+++ resolved
@@ -50,9 +50,5 @@
 
 [dev-dependencies]
 serial_test = { workspace = true }
-<<<<<<< HEAD
 assert-json-diff = "2.0.2"
-=======
-assert-json-diff = "2.0.2"
-pretty_assertions = { workspace = true }
->>>>>>> 1f29e721
+pretty_assertions = { workspace = true }