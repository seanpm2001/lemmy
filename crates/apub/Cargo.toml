--- conflicted
+++ resolved
@@ -14,7 +14,6 @@
 doctest = false
 
 [dependencies]
-<<<<<<< HEAD
 lemmy_utils = { version = "=0.16.5", path = "../utils" }
 lemmy_db_schema = { version = "=0.16.5", path = "../db_schema", features = ["full"] }
 lemmy_db_views = { version = "=0.16.5", path = "../db_views", features = ["full"] }
@@ -22,42 +21,32 @@
 lemmy_api_common = { version = "=0.16.5", path = "../api_common", features = ["full"] }
 lemmy_websocket = { version = "=0.16.5", path = "../websocket" }
 activitypub_federation = "0.2.0"
-diesel = "1.4.8"
-=======
-lemmy_utils = { version = "=0.16.3", path = "../utils" }
-lemmy_apub_lib = { version = "=0.16.3", path = "../apub_lib" }
-lemmy_db_schema = { version = "=0.16.3", path = "../db_schema", features = ["full"] }
-lemmy_db_views = { version = "=0.16.3", path = "../db_views", features = ["full"] }
-lemmy_db_views_actor = { version = "=0.16.3", path = "../db_views_actor", features = ["full"] }
-lemmy_api_common = { version = "=0.16.3", path = "../api_common", features = ["full"] }
-lemmy_websocket = { version = "=0.16.3", path = "../websocket" }
-diesel = "2.0.0-rc.0"
->>>>>>> 36cb5120
+diesel = "2.0.0"
 activitystreams-kinds = "0.2.1"
-chrono = { version = "0.4.19", features = ["serde"], default-features = false }
-serde_json = { version = "1.0.79", features = ["preserve_order"] }
-serde = { version = "1.0.136", features = ["derive"] }
-serde_with = "1.12.0"
+chrono = { version = "0.4.22", features = ["serde"], default-features = false }
+serde_json = { version = "1.0.85", features = ["preserve_order"] }
+serde = { version = "1.0.145", features = ["derive"] }
+serde_with = "2.0.1"
 actix = "0.13.0"
-actix-web = { version = "4.0.1", default-features = false }
+actix-web = { version = "4.2.1", default-features = false }
 actix-rt = { version = "2.7.0", default-features = false }
-tracing = "0.1.32"
-strum_macros = "0.24.0"
-url = { version = "2.2.2", features = ["serde"] }
-http = "0.2.6"
+tracing = "0.1.36"
+strum_macros = "0.24.3"
+url = { version = "2.3.1", features = ["serde"] }
+http = "0.2.8"
 http-signature-normalization-actix = { version = "0.6.1", default-features = false, features = ["server", "sha-2"] }
-futures = "0.3.21"
-itertools = "0.10.3"
-uuid = { version = "0.8.2", features = ["serde", "v4"] }
-sha2 = "0.10.2"
-async-trait = "0.1.53"
-anyhow = "1.0.56"
-reqwest = { version = "0.11.10", features = ["json"] }
+futures = "0.3.24"
+itertools = "0.10.5"
+uuid = { version = "1.1.2", features = ["serde", "v4"] }
+sha2 = "0.10.6"
+async-trait = "0.1.57"
+anyhow = "1.0.65"
+reqwest = { version = "0.11.12", features = ["json"] }
 html2md = "0.2.13"
-once_cell = "1.10.0"
+once_cell = "1.15.0"
 
 [dev-dependencies]
-serial_test = "0.6.0"
-assert-json-diff = "2.0.1"
-reqwest-middleware = "0.1.5"
-task-local-extensions = "0.1.1"+serial_test = "0.9.0"
+assert-json-diff = "2.0.2"
+reqwest-middleware = "0.1.6"
+task-local-extensions = "0.1.3"