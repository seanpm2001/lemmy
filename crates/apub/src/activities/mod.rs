use crate::{
  insert_activity,
  objects::{community::ApubCommunity, person::ApubPerson},
  CONTEXT,
};
use activitypub_federation::{
  activity_queue::send_activity,
  config::Data,
  fetch::object_id::ObjectId,
  kinds::public,
  protocol::context::WithContext,
  traits::{ActivityHandler, Actor},
};
use anyhow::anyhow;
use lemmy_api_common::context::LemmyContext;
use lemmy_db_schema::{
  newtypes::CommunityId,
  source::{community::Community, instance::Instance},
};
use lemmy_db_views_actor::structs::{CommunityPersonBanView, CommunityView};
<<<<<<< HEAD
use lemmy_utils::error::LemmyError;
use moka::future::Cache;
use once_cell::sync::Lazy;
=======
use lemmy_utils::error::{LemmyError, LemmyErrorExt, LemmyErrorType};
>>>>>>> 6310f559
use serde::Serialize;
use std::{ops::Deref, sync::Arc, time::Duration};
use tracing::info;
use url::{ParseError, Url};
use uuid::Uuid;

pub mod block;
pub mod community;
pub mod create_or_update;
pub mod deletion;
pub mod following;
pub mod unfederated;
pub mod voting;

/// Amount of time that the list of dead instances is cached. This is only updated once a day,
/// so there is no harm in caching it for a longer time.
pub static DEAD_INSTANCE_LIST_CACHE_DURATION: Duration = Duration::from_secs(30 * 60);

/// Checks that the specified Url actually identifies a Person (by fetching it), and that the person
/// doesn't have a site ban.
#[tracing::instrument(skip_all)]
async fn verify_person(
  person_id: &ObjectId<ApubPerson>,
  context: &Data<LemmyContext>,
) -> Result<(), LemmyError> {
  let person = person_id.dereference(context).await?;
  if person.banned {
    return Err(anyhow!("Person {} is banned", person_id))
      .with_lemmy_type(LemmyErrorType::CouldntUpdateComment);
  }
  Ok(())
}

/// Fetches the person and community to verify their type, then checks if person is banned from site
/// or community.
#[tracing::instrument(skip_all)]
pub(crate) async fn verify_person_in_community(
  person_id: &ObjectId<ApubPerson>,
  community: &ApubCommunity,
  context: &Data<LemmyContext>,
) -> Result<(), LemmyError> {
  let person = person_id.dereference(context).await?;
  if person.banned {
    return Err(LemmyErrorType::PersonIsBannedFromSite)?;
  }
  let person_id = person.id;
  let community_id = community.id;
  let is_banned = CommunityPersonBanView::get(&mut context.pool(), person_id, community_id)
    .await
    .is_ok();
  if is_banned {
    return Err(LemmyErrorType::PersonIsBannedFromCommunity)?;
  }

  Ok(())
}

/// Verify that mod action in community was performed by a moderator.
///
/// * `mod_id` - Activitypub ID of the mod or admin who performed the action
/// * `object_id` - Activitypub ID of the actor or object that is being moderated
/// * `community` - The community inside which moderation is happening
#[tracing::instrument(skip_all)]
pub(crate) async fn verify_mod_action(
  mod_id: &ObjectId<ApubPerson>,
  object_id: &Url,
  community_id: CommunityId,
  context: &Data<LemmyContext>,
) -> Result<(), LemmyError> {
  let mod_ = mod_id.dereference(context).await?;

  let is_mod_or_admin =
    CommunityView::is_mod_or_admin(&mut context.pool(), mod_.id, community_id).await?;
  if is_mod_or_admin {
    return Ok(());
  }

  // mod action comes from the same instance as the moderated object, so it was presumably done
  // by an instance admin.
  // TODO: federate instance admin status and check it here
  if mod_id.inner().domain() == object_id.domain() {
    return Ok(());
  }

  Err(LemmyErrorType::NotAModerator)?
}

pub(crate) fn verify_is_public(to: &[Url], cc: &[Url]) -> Result<(), LemmyError> {
  if ![to, cc].iter().any(|set| set.contains(&public())) {
    return Err(LemmyErrorType::ObjectIsNotPublic)?;
  }
  Ok(())
}

pub(crate) fn verify_community_matches<T>(
  a: &ObjectId<ApubCommunity>,
  b: T,
) -> Result<(), LemmyError>
where
  T: Into<ObjectId<ApubCommunity>>,
{
  let b: ObjectId<ApubCommunity> = b.into();
  if a != &b {
    return Err(LemmyErrorType::InvalidCommunity)?;
  }
  Ok(())
}

pub(crate) fn check_community_deleted_or_removed(community: &Community) -> Result<(), LemmyError> {
  if community.deleted || community.removed {
    Err(LemmyErrorType::CannotCreatePostOrCommentInDeletedOrRemovedCommunity)?
  } else {
    Ok(())
  }
}

/// Generate a unique ID for an activity, in the format:
/// `http(s)://example.com/receive/create/202daf0a-1489-45df-8d2e-c8a3173fed36`
fn generate_activity_id<T>(kind: T, protocol_and_hostname: &str) -> Result<Url, ParseError>
where
  T: ToString,
{
  let id = format!(
    "{}/activities/{}/{}",
    protocol_and_hostname,
    kind.to_string().to_lowercase(),
    Uuid::new_v4()
  );
  Url::parse(&id)
}

#[tracing::instrument(skip_all)]
async fn send_lemmy_activity<Activity, ActorT>(
  data: &Data<LemmyContext>,
  activity: Activity,
  actor: &ActorT,
  mut inbox: Vec<Url>,
  sensitive: bool,
) -> Result<(), LemmyError>
where
  Activity: ActivityHandler + Serialize + Send + Sync + Clone,
  ActorT: Actor,
  Activity: ActivityHandler<Error = LemmyError>,
{
  static CACHE: Lazy<Cache<(), Arc<Vec<String>>>> = Lazy::new(|| {
    Cache::builder()
      .max_capacity(1)
      .time_to_live(DEAD_INSTANCE_LIST_CACHE_DURATION)
      .build()
  });
  let dead_instances = CACHE
    .try_get_with((), async {
      Ok::<_, diesel::result::Error>(Arc::new(Instance::dead_instances(data.pool()).await?))
    })
    .await?;

  inbox.retain(|i| {
    let domain = i.domain().expect("has domain").to_string();
    !dead_instances.contains(&domain)
  });
  info!("Sending activity {}", activity.id().to_string());
  let activity = WithContext::new(activity, CONTEXT.deref().clone());

  insert_activity(activity.id(), &activity, true, sensitive, data).await?;
  send_activity(activity, actor, inbox, data).await?;

  Ok(())
}<|MERGE_RESOLUTION|>--- conflicted
+++ resolved
@@ -18,13 +18,9 @@
   source::{community::Community, instance::Instance},
 };
 use lemmy_db_views_actor::structs::{CommunityPersonBanView, CommunityView};
-<<<<<<< HEAD
-use lemmy_utils::error::LemmyError;
+use lemmy_utils::error::{LemmyError, LemmyErrorExt, LemmyErrorType};
 use moka::future::Cache;
 use once_cell::sync::Lazy;
-=======
-use lemmy_utils::error::{LemmyError, LemmyErrorExt, LemmyErrorType};
->>>>>>> 6310f559
 use serde::Serialize;
 use std::{ops::Deref, sync::Arc, time::Duration};
 use tracing::info;
@@ -177,7 +173,7 @@
   });
   let dead_instances = CACHE
     .try_get_with((), async {
-      Ok::<_, diesel::result::Error>(Arc::new(Instance::dead_instances(data.pool()).await?))
+      Ok::<_, diesel::result::Error>(Arc::new(Instance::dead_instances(&mut data.pool()).await?))
     })
     .await?;
 
