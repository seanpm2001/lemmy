use crate::{
  objects::{community::ApubCommunity, person::ApubPerson},
  CONTEXT,
};
use activitypub_federation::{
  activity_queue::send_activity,
  config::Data,
  fetch::object_id::ObjectId,
  kinds::public,
  protocol::context::WithContext,
  traits::{ActivityHandler, Actor},
};
use anyhow::anyhow;
use lemmy_api_common::context::LemmyContext;
use lemmy_db_schema::{
  newtypes::CommunityId,
<<<<<<< HEAD
  source::{
    activity::{SentActivity, SentActivityForm},
    community::Community,
  },
=======
  source::{community::Community, instance::Instance},
>>>>>>> 164f4b93
};
use lemmy_db_views_actor::structs::{CommunityPersonBanView, CommunityView};
use lemmy_utils::error::{LemmyError, LemmyErrorExt, LemmyErrorType};
use moka::future::Cache;
use once_cell::sync::Lazy;
use serde::Serialize;
use std::{ops::Deref, sync::Arc, time::Duration};
use tracing::info;
use url::{ParseError, Url};
use uuid::Uuid;

pub mod block;
pub mod community;
pub mod create_or_update;
pub mod deletion;
pub mod following;
pub mod unfederated;
pub mod voting;

/// Amount of time that the list of dead instances is cached. This is only updated once a day,
/// so there is no harm in caching it for a longer time.
pub static DEAD_INSTANCE_LIST_CACHE_DURATION: Duration = Duration::from_secs(30 * 60);

/// Checks that the specified Url actually identifies a Person (by fetching it), and that the person
/// doesn't have a site ban.
#[tracing::instrument(skip_all)]
async fn verify_person(
  person_id: &ObjectId<ApubPerson>,
  context: &Data<LemmyContext>,
) -> Result<(), LemmyError> {
  let person = person_id.dereference(context).await?;
  if person.banned {
    return Err(anyhow!("Person {} is banned", person_id))
      .with_lemmy_type(LemmyErrorType::CouldntUpdateComment);
  }
  Ok(())
}

/// Fetches the person and community to verify their type, then checks if person is banned from site
/// or community.
#[tracing::instrument(skip_all)]
pub(crate) async fn verify_person_in_community(
  person_id: &ObjectId<ApubPerson>,
  community: &ApubCommunity,
  context: &Data<LemmyContext>,
) -> Result<(), LemmyError> {
  let person = person_id.dereference(context).await?;
  if person.banned {
    return Err(LemmyErrorType::PersonIsBannedFromSite)?;
  }
  let person_id = person.id;
  let community_id = community.id;
  let is_banned = CommunityPersonBanView::get(&mut context.pool(), person_id, community_id)
    .await
    .is_ok();
  if is_banned {
    return Err(LemmyErrorType::PersonIsBannedFromCommunity)?;
  }

  Ok(())
}

/// Verify that mod action in community was performed by a moderator.
///
/// * `mod_id` - Activitypub ID of the mod or admin who performed the action
/// * `object_id` - Activitypub ID of the actor or object that is being moderated
/// * `community` - The community inside which moderation is happening
#[tracing::instrument(skip_all)]
pub(crate) async fn verify_mod_action(
  mod_id: &ObjectId<ApubPerson>,
  object_id: &Url,
  community_id: CommunityId,
  context: &Data<LemmyContext>,
) -> Result<(), LemmyError> {
  let mod_ = mod_id.dereference(context).await?;

  let is_mod_or_admin =
    CommunityView::is_mod_or_admin(&mut context.pool(), mod_.id, community_id).await?;
  if is_mod_or_admin {
    return Ok(());
  }

  // mod action comes from the same instance as the moderated object, so it was presumably done
  // by an instance admin.
  // TODO: federate instance admin status and check it here
  if mod_id.inner().domain() == object_id.domain() {
    return Ok(());
  }

  Err(LemmyErrorType::NotAModerator)?
}

pub(crate) fn verify_is_public(to: &[Url], cc: &[Url]) -> Result<(), LemmyError> {
  if ![to, cc].iter().any(|set| set.contains(&public())) {
    return Err(LemmyErrorType::ObjectIsNotPublic)?;
  }
  Ok(())
}

pub(crate) fn verify_community_matches<T>(
  a: &ObjectId<ApubCommunity>,
  b: T,
) -> Result<(), LemmyError>
where
  T: Into<ObjectId<ApubCommunity>>,
{
  let b: ObjectId<ApubCommunity> = b.into();
  if a != &b {
    return Err(LemmyErrorType::InvalidCommunity)?;
  }
  Ok(())
}

pub(crate) fn check_community_deleted_or_removed(community: &Community) -> Result<(), LemmyError> {
  if community.deleted || community.removed {
    Err(LemmyErrorType::CannotCreatePostOrCommentInDeletedOrRemovedCommunity)?
  } else {
    Ok(())
  }
}

/// Generate a unique ID for an activity, in the format:
/// `http(s)://example.com/receive/create/202daf0a-1489-45df-8d2e-c8a3173fed36`
fn generate_activity_id<T>(kind: T, protocol_and_hostname: &str) -> Result<Url, ParseError>
where
  T: ToString,
{
  let id = format!(
    "{}/activities/{}/{}",
    protocol_and_hostname,
    kind.to_string().to_lowercase(),
    Uuid::new_v4()
  );
  Url::parse(&id)
}

#[tracing::instrument(skip_all)]
async fn send_lemmy_activity<Activity, ActorT>(
  data: &Data<LemmyContext>,
  activity: Activity,
  actor: &ActorT,
  mut inbox: Vec<Url>,
  sensitive: bool,
) -> Result<(), LemmyError>
where
  Activity: ActivityHandler + Serialize + Send + Sync + Clone,
  ActorT: Actor,
  Activity: ActivityHandler<Error = LemmyError>,
{
  static CACHE: Lazy<Cache<(), Arc<Vec<String>>>> = Lazy::new(|| {
    Cache::builder()
      .max_capacity(1)
      .time_to_live(DEAD_INSTANCE_LIST_CACHE_DURATION)
      .build()
  });
  let dead_instances = CACHE
    .try_get_with((), async {
      Ok::<_, diesel::result::Error>(Arc::new(Instance::dead_instances(&mut data.pool()).await?))
    })
    .await?;

  inbox.retain(|i| {
    let domain = i.domain().expect("has domain").to_string();
    !dead_instances.contains(&domain)
  });
  info!("Sending activity {}", activity.id().to_string());
  let activity = WithContext::new(activity, CONTEXT.deref().clone());

  let form = SentActivityForm {
    ap_id: activity.id().clone().into(),
    data: serde_json::to_value(activity.clone())?,
    sensitive,
  };
  SentActivity::create(&mut data.pool(), form).await?;
  send_activity(activity, actor, inbox, data).await?;

  Ok(())
}<|MERGE_RESOLUTION|>--- conflicted
+++ resolved
@@ -14,14 +14,11 @@
 use lemmy_api_common::context::LemmyContext;
 use lemmy_db_schema::{
   newtypes::CommunityId,
-<<<<<<< HEAD
   source::{
     activity::{SentActivity, SentActivityForm},
     community::Community,
+    instance::Instance,
   },
-=======
-  source::{community::Community, instance::Instance},
->>>>>>> 164f4b93
 };
 use lemmy_db_views_actor::structs::{CommunityPersonBanView, CommunityView};
 use lemmy_utils::error::{LemmyError, LemmyErrorExt, LemmyErrorType};
