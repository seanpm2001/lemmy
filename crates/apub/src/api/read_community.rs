use crate::{fetcher::resolve_actor_identifier, objects::community::ApubCommunity};
use activitypub_federation::config::Data;
use actix_web::web::{Json, Query};
use lemmy_api_common::{
  community::{GetCommunity, GetCommunityResponse},
  context::LemmyContext,
  utils::{check_private_instance, is_mod_or_admin_opt, local_user_view_from_jwt_opt},
};
use lemmy_db_schema::source::{
  actor_language::CommunityLanguage,
  community::Community,
  local_site::LocalSite,
  site::Site,
};
use lemmy_db_views_actor::structs::{CommunityModeratorView, CommunityView};
use lemmy_utils::error::{LemmyError, LemmyErrorType};

#[tracing::instrument(skip(context))]
pub async fn read_community(
  data: Query<GetCommunity>,
  context: Data<LemmyContext>,
) -> Result<Json<GetCommunityResponse>, LemmyError> {
  let local_user_view = local_user_view_from_jwt_opt(data.auth.as_ref(), &context).await;
  let local_site = LocalSite::read(context.pool()).await?;

  if data.name.is_none() && data.id.is_none() {
    return Err(LemmyError::from_message("no_id_given"));
  }

<<<<<<< HEAD
    if data.name.is_none() && data.id.is_none() {
      return Err(LemmyError::from_type(LemmyErrorType::NoIdGiven));
    }
=======
  check_private_instance(&local_user_view, &local_site)?;
>>>>>>> 935b0bf0

  let person_id = local_user_view.as_ref().map(|u| u.person.id);

  let community_id = match data.id {
    Some(id) => id,
    None => {
      let name = data.name.clone().unwrap_or_else(|| "main".to_string());
      resolve_actor_identifier::<ApubCommunity, Community>(&name, &context, &local_user_view, true)
        .await
        .map_err(|e| e.with_message("couldnt_find_community"))?
        .id
    }
  };

<<<<<<< HEAD
    let community_id = match data.id {
      Some(id) => id,
      None => {
        let name = data.name.clone().unwrap_or_else(|| "main".to_string());
        resolve_actor_identifier::<ApubCommunity, Community>(&name, context, &local_user_view, true)
          .await
          .map_err(|e| e.with_type(LemmyErrorType::CouldNotFindCommunity))?
          .id
      }
    };
=======
  let is_mod_or_admin =
    is_mod_or_admin_opt(context.pool(), local_user_view.as_ref(), Some(community_id))
      .await
      .is_ok();
>>>>>>> 935b0bf0

  let community_view = CommunityView::read(
    context.pool(),
    community_id,
    person_id,
    Some(is_mod_or_admin),
  )
  .await
  .map_err(|e| LemmyError::from_error_message(e, "couldnt_find_community"))?;

  let moderators = CommunityModeratorView::for_community(context.pool(), community_id)
    .await
    .map_err(|e| LemmyError::from_error_and_type(e, LemmyErrorType::CouldNotFindCommunity))?;

<<<<<<< HEAD
    let moderators = CommunityModeratorView::for_community(context.pool(), community_id)
      .await
      .map_err(|e| LemmyError::from_error_and_type(e, LemmyErrorType::CouldNotFindCommunity))?;

    let site_id =
      Site::instance_actor_id_from_url(community_view.community.actor_id.clone().into());
    let mut site = Site::read_from_apub_id(context.pool(), &site_id.into()).await?;
    // no need to include metadata for local site (its already available through other endpoints).
    // this also prevents us from leaking the federation private key.
    if let Some(s) = &site {
      if s.actor_id.domain() == Some(context.settings().hostname.as_ref()) {
        site = None;
      }
=======
  let site_id = Site::instance_actor_id_from_url(community_view.community.actor_id.clone().into());
  let mut site = Site::read_from_apub_id(context.pool(), &site_id.into()).await?;
  // no need to include metadata for local site (its already available through other endpoints).
  // this also prevents us from leaking the federation private key.
  if let Some(s) = &site {
    if s.actor_id.domain() == Some(context.settings().hostname.as_ref()) {
      site = None;
>>>>>>> 935b0bf0
    }
  }

  let community_id = community_view.community.id;
  let discussion_languages = CommunityLanguage::read(context.pool(), community_id).await?;

  Ok(Json(GetCommunityResponse {
    community_view,
    site,
    moderators,
    discussion_languages,
  }))
}<|MERGE_RESOLUTION|>--- conflicted
+++ resolved
@@ -24,16 +24,10 @@
   let local_site = LocalSite::read(context.pool()).await?;
 
   if data.name.is_none() && data.id.is_none() {
-    return Err(LemmyError::from_message("no_id_given"));
+    return Err(LemmyError::from_type(LemmyErrorType::NoIdGiven));
   }
 
-<<<<<<< HEAD
-    if data.name.is_none() && data.id.is_none() {
-      return Err(LemmyError::from_type(LemmyErrorType::NoIdGiven));
-    }
-=======
   check_private_instance(&local_user_view, &local_site)?;
->>>>>>> 935b0bf0
 
   let person_id = local_user_view.as_ref().map(|u| u.person.id);
 
@@ -43,28 +37,15 @@
       let name = data.name.clone().unwrap_or_else(|| "main".to_string());
       resolve_actor_identifier::<ApubCommunity, Community>(&name, &context, &local_user_view, true)
         .await
-        .map_err(|e| e.with_message("couldnt_find_community"))?
+        .map_err(|e| e.with_type(LemmyErrorType::CouldNotFindCommunity))?
         .id
     }
   };
 
-<<<<<<< HEAD
-    let community_id = match data.id {
-      Some(id) => id,
-      None => {
-        let name = data.name.clone().unwrap_or_else(|| "main".to_string());
-        resolve_actor_identifier::<ApubCommunity, Community>(&name, context, &local_user_view, true)
-          .await
-          .map_err(|e| e.with_type(LemmyErrorType::CouldNotFindCommunity))?
-          .id
-      }
-    };
-=======
   let is_mod_or_admin =
     is_mod_or_admin_opt(context.pool(), local_user_view.as_ref(), Some(community_id))
       .await
       .is_ok();
->>>>>>> 935b0bf0
 
   let community_view = CommunityView::read(
     context.pool(),
@@ -73,27 +54,12 @@
     Some(is_mod_or_admin),
   )
   .await
-  .map_err(|e| LemmyError::from_error_message(e, "couldnt_find_community"))?;
+  .map_err(|e| LemmyError::from_error_and_type(e, LemmyErrorType::CouldNotFindCommunity))?;
 
   let moderators = CommunityModeratorView::for_community(context.pool(), community_id)
     .await
     .map_err(|e| LemmyError::from_error_and_type(e, LemmyErrorType::CouldNotFindCommunity))?;
 
-<<<<<<< HEAD
-    let moderators = CommunityModeratorView::for_community(context.pool(), community_id)
-      .await
-      .map_err(|e| LemmyError::from_error_and_type(e, LemmyErrorType::CouldNotFindCommunity))?;
-
-    let site_id =
-      Site::instance_actor_id_from_url(community_view.community.actor_id.clone().into());
-    let mut site = Site::read_from_apub_id(context.pool(), &site_id.into()).await?;
-    // no need to include metadata for local site (its already available through other endpoints).
-    // this also prevents us from leaking the federation private key.
-    if let Some(s) = &site {
-      if s.actor_id.domain() == Some(context.settings().hostname.as_ref()) {
-        site = None;
-      }
-=======
   let site_id = Site::instance_actor_id_from_url(community_view.community.actor_id.clone().into());
   let mut site = Site::read_from_apub_id(context.pool(), &site_id.into()).await?;
   // no need to include metadata for local site (its already available through other endpoints).
@@ -101,7 +67,6 @@
   if let Some(s) = &site {
     if s.actor_id.domain() == Some(context.settings().hostname.as_ref()) {
       site = None;
->>>>>>> 935b0bf0
     }
   }
 
