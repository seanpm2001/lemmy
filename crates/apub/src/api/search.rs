--- conflicted
+++ resolved
@@ -53,44 +53,13 @@
   let local_user = local_user_view.as_ref().map(|l| l.local_user.clone());
   match search_type {
     SearchType::Posts => {
-<<<<<<< HEAD
-      posts = PostQuery::builder()
-        .pool(&mut context.pool())
-        .sort(sort)
-        .listing_type(listing_type)
-        .community_id(community_id)
-        .creator_id(creator_id)
-        .local_user(local_user_view.as_ref())
-        .search_term(Some(q))
-        .page(page)
-        .limit(limit)
-        .build()
-        .list()
-        .await?;
-    }
-    SearchType::Comments => {
-      comments = CommentQuery::builder()
-        .pool(&mut context.pool())
-        .sort(sort.map(post_to_comment_sort_type))
-        .listing_type(listing_type)
-        .search_term(Some(q))
-        .community_id(community_id)
-        .creator_id(creator_id)
-        .local_user(local_user_view.as_ref())
-        .page(page)
-        .limit(limit)
-        .build()
-        .list()
-        .await?;
-=======
       posts = PostQuery {
         sort: (sort),
         listing_type: (listing_type),
         community_id: (community_id),
         creator_id: (creator_id),
-        local_user: (local_user.as_ref()),
-        search_term: (Some(q)),
-        is_mod_or_admin: (is_admin),
+        local_user: (local_user_view.as_ref()),
+        search_term: (Some(q)),
         page: (page),
         limit: (limit),
         ..Default::default()
@@ -105,14 +74,13 @@
         search_term: (Some(q)),
         community_id: (community_id),
         creator_id: (creator_id),
-        local_user: (local_user.as_ref()),
-        page: (page),
-        limit: (limit),
-        ..Default::default()
-      }
-      .list(&mut context.pool())
-      .await?;
->>>>>>> 88215bfb
+        local_user: (local_user_view.as_ref()),
+        page: (page),
+        limit: (limit),
+        ..Default::default()
+      }
+      .list(&mut context.pool())
+      .await?;
     }
     SearchType::Communities => {
       communities = CommunityQuery {
@@ -143,70 +111,37 @@
       let community_or_creator_included =
         data.community_id.is_some() || data.community_name.is_some() || data.creator_id.is_some();
 
-<<<<<<< HEAD
-      posts = PostQuery::builder()
-        .pool(&mut context.pool())
-        .sort(sort)
-        .listing_type(listing_type)
-        .community_id(community_id)
-        .creator_id(creator_id)
-        .local_user(local_user_view.as_ref())
-        .search_term(Some(q))
-        .page(page)
-        .limit(limit)
-        .build()
-        .list()
-        .await?;
-
-      let q = data.q.clone();
-
-      comments = CommentQuery::builder()
-        .pool(&mut context.pool())
-        .sort(sort.map(post_to_comment_sort_type))
-        .listing_type(listing_type)
-        .search_term(Some(q))
-        .community_id(community_id)
-        .creator_id(creator_id)
-        .local_user(local_user_view.as_ref())
-        .page(page)
-        .limit(limit)
-        .build()
-        .list()
-        .await?;
-=======
-      let local_user_ = local_user.clone();
+      let q = data.q.clone();
+
       posts = PostQuery {
         sort: (sort),
         listing_type: (listing_type),
         community_id: (community_id),
         creator_id: (creator_id),
-        local_user: (local_user_.as_ref()),
-        search_term: (Some(q)),
-        is_mod_or_admin: (is_admin),
-        page: (page),
-        limit: (limit),
-        ..Default::default()
-      }
-      .list(&mut context.pool())
-      .await?;
-
-      let q = data.q.clone();
-
-      let local_user_ = local_user.clone();
+        local_user: (local_user_view.as_ref()),
+        search_term: (Some(q)),
+        page: (page),
+        limit: (limit),
+        ..Default::default()
+      }
+      .list(&mut context.pool())
+      .await?;
+
+      let q = data.q.clone();
+
       comments = CommentQuery {
         sort: (sort.map(post_to_comment_sort_type)),
         listing_type: (listing_type),
         search_term: (Some(q)),
         community_id: (community_id),
         creator_id: (creator_id),
-        local_user: (local_user_.as_ref()),
-        page: (page),
-        limit: (limit),
-        ..Default::default()
-      }
-      .list(&mut context.pool())
-      .await?;
->>>>>>> 88215bfb
+        local_user: (local_user_view.as_ref()),
+        page: (page),
+        limit: (limit),
+        ..Default::default()
+      }
+      .list(&mut context.pool())
+      .await?;
 
       let q = data.q.clone();
 
@@ -243,34 +178,18 @@
       };
     }
     SearchType::Url => {
-<<<<<<< HEAD
-      posts = PostQuery::builder()
-        .pool(&mut context.pool())
-        .sort(sort)
-        .listing_type(listing_type)
-        .community_id(community_id)
-        .creator_id(creator_id)
-        .url_search(Some(q))
-        .page(page)
-        .limit(limit)
-        .build()
-        .list()
-        .await?;
-=======
       posts = PostQuery {
         sort: (sort),
         listing_type: (listing_type),
         community_id: (community_id),
         creator_id: (creator_id),
         url_search: (Some(q)),
-        is_mod_or_admin: (is_admin),
-        page: (page),
-        limit: (limit),
-        ..Default::default()
-      }
-      .list(&mut context.pool())
-      .await?;
->>>>>>> 88215bfb
+        page: (page),
+        limit: (limit),
+        ..Default::default()
+      }
+      .list(&mut context.pool())
+      .await?;
     }
   };
 
