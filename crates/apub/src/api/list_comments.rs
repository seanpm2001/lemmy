use crate::{
  api::listing_type_with_default,
  fetcher::resolve_actor_identifier,
  objects::community::ApubCommunity,
};
use activitypub_federation::config::Data;
use actix_web::web::{Json, Query};
use lemmy_api_common::{
  comment::{GetComments, GetCommentsResponse},
  context::LemmyContext,
  utils::{check_private_instance, local_user_view_from_jwt_opt},
};
use lemmy_db_schema::{
  source::{comment::Comment, community::Community, local_site::LocalSite},
  traits::Crud,
};
use lemmy_db_views::comment_view::CommentQuery;
use lemmy_utils::error::{LemmyError, LemmyErrorExt, LemmyErrorType};

#[tracing::instrument(skip(context))]
pub async fn list_comments(
  data: Query<GetComments>,
  context: Data<LemmyContext>,
) -> Result<Json<GetCommentsResponse>, LemmyError> {
  let local_user_view = local_user_view_from_jwt_opt(data.auth.as_ref(), &context).await;
  let local_site = LocalSite::read(&mut context.pool()).await?;
  check_private_instance(&local_user_view, &local_site)?;

  let community_id = if let Some(name) = &data.community_name {
    Some(resolve_actor_identifier::<ApubCommunity, Community>(name, &context, &None, true).await?)
      .map(|c| c.id)
  } else {
    data.community_id
  };
  let sort = data.sort;
  let max_depth = data.max_depth;
  let saved_only = data.saved_only;
  let page = data.page;
  let limit = data.limit;
  let parent_id = data.parent_id;

  let listing_type = listing_type_with_default(data.type_, &local_site, community_id)?;

  // If a parent_id is given, fetch the comment to get the path
  let parent_path = if let Some(parent_id) = parent_id {
    Some(Comment::read(&mut context.pool(), parent_id).await?.path)
  } else {
    None
  };

  let parent_path_cloned = parent_path.clone();
  let post_id = data.post_id;
  let local_user = local_user_view.map(|l| l.local_user);
  let comments = CommentQuery::builder()
    .pool(&mut context.pool())
    .listing_type(Some(listing_type))
    .sort(sort)
    .max_depth(max_depth)
    .saved_only(saved_only)
    .community_id(community_id)
    .parent_path(parent_path_cloned)
    .post_id(post_id)
    .local_user(local_user.as_ref())
    .page(page)
    .limit(limit)
    .build()
    .list()
    .await
    .with_lemmy_type(LemmyErrorType::CouldntGetComments)?;

<<<<<<< HEAD
    let parent_path_cloned = parent_path.clone();
    let post_id = data.post_id;
    let comments = CommentQuery::builder()
      .pool(context.pool())
      .listing_type(Some(listing_type))
      .sort(sort)
      .max_depth(max_depth)
      .saved_only(saved_only)
      .community_id(community_id)
      .parent_path(parent_path_cloned)
      .post_id(post_id)
      .local_user(local_user_view.as_ref())
      .page(page)
      .limit(limit)
      .build()
      .list()
      .await
      .map_err(|e| LemmyError::from_error_message(e, "couldnt_get_comments"))?;

    Ok(GetCommentsResponse { comments })
  }
=======
  Ok(Json(GetCommentsResponse { comments }))
>>>>>>> 164f4b93
}<|MERGE_RESOLUTION|>--- conflicted
+++ resolved
@@ -68,29 +68,5 @@
     .await
     .with_lemmy_type(LemmyErrorType::CouldntGetComments)?;
 
-<<<<<<< HEAD
-    let parent_path_cloned = parent_path.clone();
-    let post_id = data.post_id;
-    let comments = CommentQuery::builder()
-      .pool(context.pool())
-      .listing_type(Some(listing_type))
-      .sort(sort)
-      .max_depth(max_depth)
-      .saved_only(saved_only)
-      .community_id(community_id)
-      .parent_path(parent_path_cloned)
-      .post_id(post_id)
-      .local_user(local_user_view.as_ref())
-      .page(page)
-      .limit(limit)
-      .build()
-      .list()
-      .await
-      .map_err(|e| LemmyError::from_error_message(e, "couldnt_get_comments"))?;
-
-    Ok(GetCommentsResponse { comments })
-  }
-=======
   Ok(Json(GetCommentsResponse { comments }))
->>>>>>> 164f4b93
 }