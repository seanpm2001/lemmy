--- conflicted
+++ resolved
@@ -381,12 +381,6 @@
       .await
       .unwrap();
 
-<<<<<<< HEAD
-    // wait for background task to finish
-    sleep(Duration::from_millis(1000)).await;
-
-=======
->>>>>>> 3f621350
     assert_eq!(
       export_user.person.display_name,
       import_user_updated.person.display_name
