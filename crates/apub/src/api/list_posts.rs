use crate::{
  api::listing_type_with_default,
  fetcher::resolve_actor_identifier,
  objects::community::ApubCommunity,
};
use activitypub_federation::config::Data;
use actix_web::web::{Json, Query};
use lemmy_api_common::{
  context::LemmyContext,
  post::{GetPosts, GetPostsResponse},
  utils::{check_private_instance, is_mod_or_admin_opt, local_user_view_from_jwt_opt},
};
use lemmy_db_schema::source::{community::Community, local_site::LocalSite};
use lemmy_db_views::post_view::PostQuery;
use lemmy_utils::error::{LemmyError, LemmyErrorType};

#[tracing::instrument(skip(context))]
pub async fn list_posts(
  data: Query<GetPosts>,
  context: Data<LemmyContext>,
) -> Result<Json<GetPostsResponse>, LemmyError> {
  let local_user_view = local_user_view_from_jwt_opt(data.auth.as_ref(), &context).await;
  let local_site = LocalSite::read(context.pool()).await?;

  check_private_instance(&local_user_view, &local_site)?;

  let sort = data.sort;

  let page = data.page;
  let limit = data.limit;
  let community_id = if let Some(name) = &data.community_name {
    resolve_actor_identifier::<ApubCommunity, Community>(name, &context, &None, true)
      .await
<<<<<<< HEAD
      .map_err(|e| LemmyError::from_error_and_type(e, LemmyErrorType::CouldNotGetPosts))?;

    Ok(GetPostsResponse { posts })
  }
=======
      .ok()
      .map(|c| c.id)
  } else {
    data.community_id
  };
  let saved_only = data.saved_only;

  let listing_type = listing_type_with_default(data.type_, &local_site, community_id)?;

  let is_mod_or_admin = is_mod_or_admin_opt(context.pool(), local_user_view.as_ref(), community_id)
    .await
    .is_ok();

  let posts = PostQuery::builder()
    .pool(context.pool())
    .local_user(local_user_view.map(|l| l.local_user).as_ref())
    .listing_type(Some(listing_type))
    .sort(sort)
    .community_id(community_id)
    .saved_only(saved_only)
    .page(page)
    .limit(limit)
    .is_mod_or_admin(Some(is_mod_or_admin))
    .build()
    .list()
    .await
    .map_err(|e| LemmyError::from_error_message(e, "couldnt_get_posts"))?;

  Ok(Json(GetPostsResponse { posts }))
>>>>>>> 935b0bf0
}<|MERGE_RESOLUTION|>--- conflicted
+++ resolved
@@ -31,12 +31,6 @@
   let community_id = if let Some(name) = &data.community_name {
     resolve_actor_identifier::<ApubCommunity, Community>(name, &context, &None, true)
       .await
-<<<<<<< HEAD
-      .map_err(|e| LemmyError::from_error_and_type(e, LemmyErrorType::CouldNotGetPosts))?;
-
-    Ok(GetPostsResponse { posts })
-  }
-=======
       .ok()
       .map(|c| c.id)
   } else {
@@ -63,8 +57,7 @@
     .build()
     .list()
     .await
-    .map_err(|e| LemmyError::from_error_message(e, "couldnt_get_posts"))?;
+    .map_err(|e| LemmyError::from_error_and_type(e, LemmyErrorType::CouldNotGetPosts))?;
 
   Ok(Json(GetPostsResponse { posts }))
->>>>>>> 935b0bf0
 }