--- conflicted
+++ resolved
@@ -36,17 +36,12 @@
   };
   let saved_only = data.saved_only;
 
-<<<<<<< HEAD
-=======
   let liked_only = data.liked_only;
   let disliked_only = data.disliked_only;
   if liked_only.unwrap_or_default() && disliked_only.unwrap_or_default() {
     return Err(LemmyError::from(LemmyErrorType::ContradictingFilters));
   }
 
-  let moderator_view = data.moderator_view;
-
->>>>>>> 654bc513
   let listing_type = Some(listing_type_with_default(
     data.type_,
     &local_site,
@@ -59,12 +54,8 @@
     sort,
     community_id,
     saved_only,
-<<<<<<< HEAD
-=======
     liked_only,
     disliked_only,
-    moderator_view,
->>>>>>> 654bc513
     page,
     limit,
     ..Default::default()
