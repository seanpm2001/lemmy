use crate::{
  activities::GetActorType,
  check_apub_id_valid_with_strictness,
  local_site_data_cached,
  objects::{instance::fetch_instance_actor_for_object, read_from_string_or_source_opt},
  protocol::{
    objects::{
      person::{Person, UserTypes},
      Endpoints,
    },
    ImageObject,
    Source,
  },
};
use activitypub_federation::{
  config::Data,
  protocol::verification::verify_domains_match,
  traits::{Actor, Object},
};
use chrono::{DateTime, Utc};
use lemmy_api_common::{
  context::LemmyContext,
  utils::{
    generate_outbox_url,
    local_site_opt_to_slur_regex,
    process_markdown_opt,
    proxy_image_link_opt_apub,
  },
};
use lemmy_db_schema::{
  source::{
    activity::ActorType,
    local_site::LocalSite,
    person::{Person as DbPerson, PersonInsertForm, PersonUpdateForm},
  },
  traits::{ApubActor, Crud},
  utils::naive_now,
};
use lemmy_utils::{
  error::LemmyError,
  utils::{
    markdown::markdown_to_html,
    slurs::{check_slurs, check_slurs_opt},
  },
};
use std::ops::Deref;
use url::Url;

#[derive(Clone, Debug, PartialEq, Eq)]
pub struct ApubPerson(pub(crate) DbPerson);

impl Deref for ApubPerson {
  type Target = DbPerson;
  fn deref(&self) -> &Self::Target {
    &self.0
  }
}

impl From<DbPerson> for ApubPerson {
  fn from(p: DbPerson) -> Self {
    ApubPerson(p)
  }
}

#[async_trait::async_trait]
impl Object for ApubPerson {
  type DataType = LemmyContext;
  type Kind = Person;
  type Error = LemmyError;

  fn last_refreshed_at(&self) -> Option<DateTime<Utc>> {
    Some(self.last_refreshed_at)
  }

  #[tracing::instrument(skip_all)]
  async fn read_from_id(
    object_id: Url,
    context: &Data<Self::DataType>,
  ) -> Result<Option<Self>, LemmyError> {
    Ok(
      DbPerson::read_from_apub_id(&mut context.pool(), &object_id.into())
        .await?
        .map(Into::into),
    )
  }

  #[tracing::instrument(skip_all)]
  async fn delete(self, context: &Data<Self::DataType>) -> Result<(), LemmyError> {
    let form = PersonUpdateForm {
      deleted: Some(true),
      ..Default::default()
    };
    DbPerson::update(&mut context.pool(), self.id, &form).await?;
    Ok(())
  }

  #[tracing::instrument(skip_all)]
  async fn into_json(self, _context: &Data<Self::DataType>) -> Result<Person, LemmyError> {
    let kind = if self.bot_account {
      UserTypes::Service
    } else {
      UserTypes::Person
    };

    let person = Person {
      kind,
      id: self.actor_id.clone().into(),
      preferred_username: self.name.clone(),
      name: self.display_name.clone(),
      summary: self.bio.as_ref().map(|b| markdown_to_html(b)),
      source: self.bio.clone().map(Source::new),
      icon: self.avatar.clone().map(ImageObject::new),
      image: self.banner.clone().map(ImageObject::new),
      matrix_user_id: self.matrix_user_id.clone(),
      published: Some(self.published),
      outbox: generate_outbox_url(&self.actor_id)?.into(),
      endpoints: self.shared_inbox_url.clone().map(|s| Endpoints {
        shared_inbox: s.into(),
      }),
      public_key: self.public_key(),
      updated: self.updated,
      inbox: self.inbox_url.clone().into(),
    };
    Ok(person)
  }

  #[tracing::instrument(skip_all)]
  async fn verify(
    person: &Person,
    expected_domain: &Url,
    context: &Data<Self::DataType>,
  ) -> Result<(), LemmyError> {
    let local_site_data = local_site_data_cached(&mut context.pool()).await?;
    let slur_regex = &local_site_opt_to_slur_regex(&local_site_data.local_site);
    check_slurs(&person.preferred_username, slur_regex)?;
    check_slurs_opt(&person.name, slur_regex)?;

    verify_domains_match(person.id.inner(), expected_domain)?;
    check_apub_id_valid_with_strictness(person.id.inner(), false, context).await?;

    let bio = read_from_string_or_source_opt(&person.summary, &None, &person.source);
    check_slurs_opt(&bio, slur_regex)?;
    Ok(())
  }

  #[tracing::instrument(skip_all)]
  async fn from_json(
    person: Person,
    context: &Data<Self::DataType>,
  ) -> Result<ApubPerson, LemmyError> {
    let instance_id = fetch_instance_actor_for_object(&person.id, context).await?;

    let local_site = LocalSite::read(&mut context.pool()).await.ok();
    let slur_regex = &local_site_opt_to_slur_regex(&local_site);
    let bio = read_from_string_or_source_opt(&person.summary, &None, &person.source);
    let bio = process_markdown_opt(&bio, slur_regex, context).await?;
    let avatar = proxy_image_link_opt_apub(person.icon.map(|i| i.url), context).await?;
    let banner = proxy_image_link_opt_apub(person.image.map(|i| i.url), context).await?;

    // Some Mastodon users have `name: ""` (empty string), need to convert that to `None`
    // https://github.com/mastodon/mastodon/issues/25233
    let display_name = person.name.filter(|n| !n.is_empty());

    let person_form = PersonInsertForm {
      name: person.preferred_username,
      display_name,
      banned: None,
      ban_expires: None,
      deleted: Some(false),
      avatar,
      banner,
      published: person.published.map(Into::into),
      updated: person.updated.map(Into::into),
      actor_id: Some(person.id.into()),
      bio,
      local: Some(false),
      bot_account: Some(person.kind == UserTypes::Service),
      private_key: None,
      public_key: person.public_key.public_key_pem,
      last_refreshed_at: Some(naive_now()),
      inbox_url: Some(person.inbox.into()),
      shared_inbox_url: person.endpoints.map(|e| e.shared_inbox.into()),
      matrix_user_id: person.matrix_user_id,
      instance_id,
    };
    let person = DbPerson::upsert(&mut context.pool(), &person_form).await?;

    Ok(person.into())
  }
}

impl Actor for ApubPerson {
  fn id(&self) -> Url {
    self.actor_id.inner().clone()
  }

  fn public_key_pem(&self) -> &str {
    &self.public_key
  }

  fn private_key_pem(&self) -> Option<String> {
    self.private_key.clone()
  }

  fn inbox(&self) -> Url {
    self.inbox_url.clone().into()
  }

  fn shared_inbox(&self) -> Option<Url> {
    self.shared_inbox_url.clone().map(Into::into)
  }
}

impl GetActorType for ApubPerson {
  fn actor_type(&self) -> ActorType {
    ActorType::Person
  }
}

#[cfg(test)]
pub(crate) mod tests {
  use super::*;
  use crate::{
    objects::instance::{tests::parse_lemmy_instance, ApubSite},
    protocol::{objects::instance::Instance, tests::file_to_json_object},
  };
  use activitypub_federation::fetch::object_id::ObjectId;
  use lemmy_db_schema::{source::site::Site, traits::Crud};
  use lemmy_utils::error::LemmyResult;
  use serial_test::serial;

  pub(crate) async fn parse_lemmy_person(
    context: &Data<LemmyContext>,
  ) -> LemmyResult<(ApubPerson, ApubSite)> {
    let site = parse_lemmy_instance(context).await?;
    let json = file_to_json_object("assets/lemmy/objects/person.json")?;
    let url = Url::parse("https://enterprise.lemmy.ml/u/picard")?;
    ApubPerson::verify(&json, &url, context).await?;
    let person = ApubPerson::from_json(json, context).await?;
    assert_eq!(context.request_count(), 0);
    Ok((person, site))
  }

  #[tokio::test]
  #[serial]
<<<<<<< HEAD
  async fn test_parse_lemmy_person() {
    let context = LemmyContext::init_test_context().await;
    let (person, site) = parse_lemmy_person(&context).await;
=======
  async fn test_parse_lemmy_person() -> LemmyResult<()> {
    let context = init_context().await?;
    let (person, site) = parse_lemmy_person(&context).await?;
>>>>>>> cafeb14f

    assert_eq!(person.display_name, Some("Jean-Luc Picard".to_string()));
    assert!(!person.local);
    assert_eq!(person.bio.as_ref().map(std::string::String::len), Some(39));

    cleanup((person, site), &context).await?;
    Ok(())
  }

  #[tokio::test]
  #[serial]
<<<<<<< HEAD
  async fn test_parse_pleroma_person() {
    let context = LemmyContext::init_test_context().await;
=======
  async fn test_parse_pleroma_person() -> LemmyResult<()> {
    let context = init_context().await?;
>>>>>>> cafeb14f

    // create and parse a fake pleroma instance actor, to avoid network request during test
    let mut json: Instance = file_to_json_object("assets/lemmy/objects/instance.json")?;
    json.id = ObjectId::parse("https://queer.hacktivis.me/")?;
    let url = Url::parse("https://queer.hacktivis.me/users/lanodan")?;
    ApubSite::verify(&json, &url, &context).await?;
    let site = ApubSite::from_json(json, &context).await?;

    let json = file_to_json_object("assets/pleroma/objects/person.json")?;
    ApubPerson::verify(&json, &url, &context).await?;
    let person = ApubPerson::from_json(json, &context).await?;

    assert_eq!(person.actor_id, url.into());
    assert_eq!(person.name, "lanodan");
    assert!(!person.local);
    assert_eq!(context.request_count(), 0);
    assert_eq!(person.bio.as_ref().map(std::string::String::len), Some(873));

    cleanup((person, site), &context).await?;
    Ok(())
  }

  async fn cleanup(data: (ApubPerson, ApubSite), context: &LemmyContext) -> LemmyResult<()> {
    DbPerson::delete(&mut context.pool(), data.0.id).await?;
    Site::delete(&mut context.pool(), data.1.id).await?;
    Ok(())
  }
}<|MERGE_RESOLUTION|>--- conflicted
+++ resolved
@@ -243,15 +243,9 @@
 
   #[tokio::test]
   #[serial]
-<<<<<<< HEAD
-  async fn test_parse_lemmy_person() {
+  async fn test_parse_lemmy_person() -> LemmyResult<()> {
     let context = LemmyContext::init_test_context().await;
-    let (person, site) = parse_lemmy_person(&context).await;
-=======
-  async fn test_parse_lemmy_person() -> LemmyResult<()> {
-    let context = init_context().await?;
     let (person, site) = parse_lemmy_person(&context).await?;
->>>>>>> cafeb14f
 
     assert_eq!(person.display_name, Some("Jean-Luc Picard".to_string()));
     assert!(!person.local);
@@ -263,13 +257,8 @@
 
   #[tokio::test]
   #[serial]
-<<<<<<< HEAD
-  async fn test_parse_pleroma_person() {
+  async fn test_parse_pleroma_person() -> LemmyResult<()> {
     let context = LemmyContext::init_test_context().await;
-=======
-  async fn test_parse_pleroma_person() -> LemmyResult<()> {
-    let context = init_context().await?;
->>>>>>> cafeb14f
 
     // create and parse a fake pleroma instance actor, to avoid network request during test
     let mut json: Instance = file_to_json_object("assets/lemmy/objects/instance.json")?;
