--- conflicted
+++ resolved
@@ -306,17 +306,10 @@
 
   #[tokio::test]
   #[serial]
-<<<<<<< HEAD
-  async fn test_parse_lemmy_post() {
+  async fn test_parse_lemmy_post() -> LemmyResult<()> {
     let context = LemmyContext::init_test_context().await;
-    let (person, site) = parse_lemmy_person(&context).await;
-    let community = parse_lemmy_community(&context).await;
-=======
-  async fn test_parse_lemmy_post() -> LemmyResult<()> {
-    let context = init_context().await?;
     let (person, site) = parse_lemmy_person(&context).await?;
     let community = parse_lemmy_community(&context).await?;
->>>>>>> cafeb14f
 
     let json = file_to_json_object("assets/lemmy/objects/page.json")?;
     let url = Url::parse("https://enterprise.lemmy.ml/post/55143")?;
@@ -337,17 +330,10 @@
 
   #[tokio::test]
   #[serial]
-<<<<<<< HEAD
-  async fn test_convert_mastodon_post_title() {
+  async fn test_convert_mastodon_post_title() -> LemmyResult<()> {
     let context = LemmyContext::init_test_context().await;
-    let (person, site) = parse_lemmy_person(&context).await;
-    let community = parse_lemmy_community(&context).await;
-=======
-  async fn test_convert_mastodon_post_title() -> LemmyResult<()> {
-    let context = init_context().await?;
     let (person, site) = parse_lemmy_person(&context).await?;
     let community = parse_lemmy_community(&context).await?;
->>>>>>> cafeb14f
 
     let json = file_to_json_object("assets/mastodon/objects/page.json")?;
     let post = ApubPost::from_json(json, &context).await?;
