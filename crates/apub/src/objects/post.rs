use crate::{
  activities::{verify_is_public, verify_person_in_community},
  check_apub_id_valid_with_strictness,
  local_site_data_cached,
  objects::{read_from_string_or_source_opt, verify_is_remote_object},
  protocol::{
    objects::{
      page::{Attachment, AttributedTo, Page, PageType},
      LanguageTag,
    },
    ImageObject,
    InCommunity,
    Source,
  },
};
use activitypub_federation::{
  config::Data,
  kinds::public,
  protocol::{values::MediaTypeMarkdownOrHtml, verification::verify_domains_match},
  traits::Object,
};
use anyhow::anyhow;
use chrono::{DateTime, Utc};
use html2text::{from_read_with_decorator, render::text_renderer::TrivialDecorator};
use lemmy_api_common::{
  context::LemmyContext,
  request::fetch_link_metadata_opt,
  utils::{
    is_mod_or_admin,
    local_site_opt_to_sensitive,
    local_site_opt_to_slur_regex,
    process_markdown_opt,
    proxy_image_link_opt_apub,
  },
};
use lemmy_db_schema::{
  self,
  source::{
    community::Community,
    local_site::LocalSite,
    moderator::{ModLockPost, ModLockPostForm},
    person::Person,
    post::{Post, PostInsertForm, PostUpdateForm},
  },
  traits::Crud,
};
use lemmy_utils::{
  error::LemmyError,
  utils::{markdown::markdown_to_html, slurs::check_slurs_opt, validation::check_url_scheme},
};
use std::ops::Deref;
use stringreader::StringReader;
use url::Url;

const MAX_TITLE_LENGTH: usize = 200;

#[derive(Clone, Debug)]
pub struct ApubPost(pub(crate) Post);

impl Deref for ApubPost {
  type Target = Post;
  fn deref(&self) -> &Self::Target {
    &self.0
  }
}

impl From<Post> for ApubPost {
  fn from(p: Post) -> Self {
    ApubPost(p)
  }
}

#[async_trait::async_trait]
impl Object for ApubPost {
  type DataType = LemmyContext;
  type Kind = Page;
  type Error = LemmyError;

  fn last_refreshed_at(&self) -> Option<DateTime<Utc>> {
    None
  }

  #[tracing::instrument(skip_all)]
  async fn read_from_id(
    object_id: Url,
    context: &Data<Self::DataType>,
  ) -> Result<Option<Self>, LemmyError> {
    Ok(
      Post::read_from_apub_id(&mut context.pool(), object_id)
        .await?
        .map(Into::into),
    )
  }

  #[tracing::instrument(skip_all)]
  async fn delete(self, context: &Data<Self::DataType>) -> Result<(), LemmyError> {
    if !self.deleted {
      let form = PostUpdateForm {
        deleted: Some(true),
        ..Default::default()
      };
      Post::update(&mut context.pool(), self.id, &form).await?;
    }
    Ok(())
  }

  // Turn a Lemmy post into an ActivityPub page that can be sent out over the network.
  #[tracing::instrument(skip_all)]
  async fn into_json(self, context: &Data<Self::DataType>) -> Result<Page, LemmyError> {
    let creator_id = self.creator_id;
    let creator = Person::read(&mut context.pool(), creator_id).await?;
    let community_id = self.community_id;
    let community = Community::read(&mut context.pool(), community_id).await?;
    let language = LanguageTag::new_single(self.language_id, &mut context.pool()).await?;

    let attachment = self
      .url
      .clone()
      .map(|url| Attachment::new(url.into(), self.url_content_type.clone()))
      .into_iter()
      .collect();

    let page = Page {
      kind: PageType::Page,
      id: self.ap_id.clone().into(),
      attributed_to: AttributedTo::Lemmy(creator.actor_id.into()),
      to: vec![community.actor_id.clone().into(), public()],
      cc: vec![],
      name: Some(self.name.clone()),
      content: self.body.as_ref().map(|b| markdown_to_html(b)),
      media_type: Some(MediaTypeMarkdownOrHtml::Html),
      source: self.body.clone().map(Source::new),
      attachment,
      image: self.thumbnail_url.clone().map(ImageObject::new),
      comments_enabled: Some(!self.locked),
      sensitive: Some(self.nsfw),
      language,
      published: Some(self.published),
      updated: self.updated,
      audience: Some(community.actor_id.into()),
      in_reply_to: None,
    };
    Ok(page)
  }

  #[tracing::instrument(skip_all)]
  async fn verify(
    page: &Page,
    expected_domain: &Url,
    context: &Data<Self::DataType>,
  ) -> Result<(), LemmyError> {
    // We can't verify the domain in case of mod action, because the mod may be on a different
    // instance from the post author.
    if !page.is_mod_action(context).await? {
      verify_domains_match(page.id.inner(), expected_domain)?;
      verify_is_remote_object(page.id.inner(), context.settings())?;
    };

    let community = page.community(context).await?;
    check_apub_id_valid_with_strictness(page.id.inner(), community.local, context).await?;
    verify_person_in_community(&page.creator()?, &community, context).await?;

    let local_site_data = local_site_data_cached(&mut context.pool()).await?;
    let slur_regex = &local_site_opt_to_slur_regex(&local_site_data.local_site);
    check_slurs_opt(&page.name, slur_regex)?;

    verify_domains_match(page.creator()?.inner(), page.id.inner())?;
    verify_is_public(&page.to, &page.cc)?;
    Ok(())
  }

  #[tracing::instrument(skip_all)]
  async fn from_json(page: Page, context: &Data<Self::DataType>) -> Result<ApubPost, LemmyError> {
    let creator = page.creator()?.dereference(context).await?;
    let community = page.community(context).await?;
    if community.posting_restricted_to_mods {
      is_mod_or_admin(&mut context.pool(), &creator, community.id).await?;
    }
    let mut name = page
      .name
      .clone()
      .or_else(|| {
        // Posts coming from Mastodon or similar platforms don't have a title. Instead we take the
        // first line of the content and convert it from HTML to plaintext. We also remove mentions
        // of the community name.
        page
          .content
          .as_deref()
          .map(StringReader::new)
          .map(|c| from_read_with_decorator(c, MAX_TITLE_LENGTH, TrivialDecorator::new()))
          .and_then(|c| {
            c.lines().next().map(|s| {
              s.replace(&format!("@{}", community.name), "")
                .trim()
                .to_string()
            })
          })
      })
      .ok_or_else(|| anyhow!("Object must have name or content"))?;
    if name.chars().count() > MAX_TITLE_LENGTH {
      name = name.chars().take(MAX_TITLE_LENGTH).collect();
    }

    // read existing, local post if any (for generating mod log)
    let old_post = page.id.dereference_local(context).await;

    let form = if !page.is_mod_action(context).await? {
      let first_attachment = page.attachment.into_iter().map(Attachment::url).next();
      let url = if first_attachment.is_some() {
        first_attachment
      } else if page.kind == PageType::Video {
        // we cant display videos directly, so insert a link to external video page
        Some(page.id.inner().clone())
      } else {
        None
      };
      check_url_scheme(&url)?;

      let local_site = LocalSite::read(&mut context.pool()).await.ok();
      let allow_sensitive = local_site_opt_to_sensitive(&local_site);
      let page_is_sensitive = page.sensitive.unwrap_or(false);
      let allow_generate_thumbnail = allow_sensitive || !page_is_sensitive;
      let mut thumbnail_url = page.image.map(|i| i.url);
      let do_generate_thumbnail = thumbnail_url.is_none() && allow_generate_thumbnail;

      // Generate local thumbnail only if no thumbnail was federated and 'sensitive' attributes allow it.
<<<<<<< HEAD
      let metadata = fetch_link_metadata_opt(url.as_ref(), do_generate_thumbnail, context).await?;
=======
      let metadata = fetch_link_metadata_opt(url.as_ref(), do_generate_thumbnail, context).await;
>>>>>>> 1f29e721
      if let Some(thumbnail_url_) = metadata.thumbnail {
        thumbnail_url = Some(thumbnail_url_.into());
      }
      let url = proxy_image_link_opt_apub(url, context).await?;
      let thumbnail_url = proxy_image_link_opt_apub(thumbnail_url, context).await?;

      let slur_regex = &local_site_opt_to_slur_regex(&local_site);

      let body = read_from_string_or_source_opt(&page.content, &page.media_type, &page.source);
      let body = process_markdown_opt(&body, slur_regex, context).await?;
      let language_id =
        LanguageTag::to_language_id_single(page.language, &mut context.pool()).await?;

      PostInsertForm {
        name,
        url: url.map(Into::into),
        body,
        creator_id: creator.id,
        community_id: community.id,
        removed: None,
        locked: page.comments_enabled.map(|e| !e),
        published: page.published.map(Into::into),
        updated: page.updated.map(Into::into),
        deleted: Some(false),
        nsfw: page.sensitive,
        embed_title: metadata.title,
        embed_description: metadata.description,
        embed_video_url: metadata.embed_video_url,
        thumbnail_url,
        ap_id: Some(page.id.clone().into()),
        local: Some(false),
        language_id,
        featured_community: None,
        featured_local: None,
        url_content_type: metadata.content_type,
      }
    } else {
      // if is mod action, only update locked/stickied fields, nothing else
      PostInsertForm::builder()
        .name(name)
        .creator_id(creator.id)
        .community_id(community.id)
        .ap_id(Some(page.id.clone().into()))
        .locked(page.comments_enabled.map(|e| !e))
        .updated(page.updated.map(Into::into))
        .build()
    };

    let post = Post::create(&mut context.pool(), &form).await?;

    // write mod log entry for lock
    if Page::is_locked_changed(&old_post, &page.comments_enabled) {
      let form = ModLockPostForm {
        mod_person_id: creator.id,
        post_id: post.id,
        locked: Some(post.locked),
      };
      ModLockPost::create(&mut context.pool(), &form).await?;
    }

    Ok(post.into())
  }
}

#[cfg(test)]
mod tests {
  use super::*;
  use crate::{
    objects::{
      community::{tests::parse_lemmy_community, ApubCommunity},
      instance::ApubSite,
      person::{tests::parse_lemmy_person, ApubPerson},
      post::ApubPost,
    },
    protocol::tests::file_to_json_object,
  };
  use lemmy_db_schema::source::site::Site;
  use lemmy_utils::error::LemmyResult;
  use pretty_assertions::assert_eq;
  use serial_test::serial;

  #[tokio::test]
  #[serial]
  async fn test_parse_lemmy_post() -> LemmyResult<()> {
    let context = LemmyContext::init_test_context().await;
    let (person, site) = parse_lemmy_person(&context).await?;
    let community = parse_lemmy_community(&context).await?;

    let json = file_to_json_object("assets/lemmy/objects/page.json")?;
    let url = Url::parse("https://enterprise.lemmy.ml/post/55143")?;
    ApubPost::verify(&json, &url, &context).await?;
    let post = ApubPost::from_json(json, &context).await?;

    assert_eq!(post.ap_id, url.into());
    assert_eq!(post.name, "Post title");
    assert!(post.body.is_some());
    assert_eq!(post.body.as_ref().map(std::string::String::len), Some(45));
    assert!(!post.locked);
    assert!(!post.featured_community);
    assert_eq!(context.request_count(), 0);

    cleanup(&context, person, site, community, post).await?;
    Ok(())
  }

  #[tokio::test]
  #[serial]
  async fn test_convert_mastodon_post_title() -> LemmyResult<()> {
    let context = LemmyContext::init_test_context().await;
    let (person, site) = parse_lemmy_person(&context).await?;
    let community = parse_lemmy_community(&context).await?;

    let json = file_to_json_object("assets/mastodon/objects/page.json")?;
    let post = ApubPost::from_json(json, &context).await?;

    assert_eq!(post.name, "Variable never resetting at refresh");

    cleanup(&context, person, site, community, post).await?;
    Ok(())
  }

  async fn cleanup(
    context: &Data<LemmyContext>,
    person: ApubPerson,
    site: ApubSite,
    community: ApubCommunity,
    post: ApubPost,
  ) -> LemmyResult<()> {
    Post::delete(&mut context.pool(), post.id).await?;
    Person::delete(&mut context.pool(), person.id).await?;
    Community::delete(&mut context.pool(), community.id).await?;
    Site::delete(&mut context.pool(), site.id).await?;
    Ok(())
  }
}<|MERGE_RESOLUTION|>--- conflicted
+++ resolved
@@ -224,11 +224,7 @@
       let do_generate_thumbnail = thumbnail_url.is_none() && allow_generate_thumbnail;
 
       // Generate local thumbnail only if no thumbnail was federated and 'sensitive' attributes allow it.
-<<<<<<< HEAD
-      let metadata = fetch_link_metadata_opt(url.as_ref(), do_generate_thumbnail, context).await?;
-=======
       let metadata = fetch_link_metadata_opt(url.as_ref(), do_generate_thumbnail, context).await;
->>>>>>> 1f29e721
       if let Some(thumbnail_url_) = metadata.thumbnail {
         thumbnail_url = Some(thumbnail_url_.into());
       }
