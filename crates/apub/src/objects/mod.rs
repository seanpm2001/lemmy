use crate::protocol::Source;
use activitypub_federation::{
  config::Data,
  fetch::object_id::ObjectId,
  protocol::values::MediaTypeMarkdownOrHtml,
  traits::Object,
};
use anyhow::anyhow;
use html2md::parse_html;
<<<<<<< HEAD
use lemmy_api_common::context::LemmyContext;
use lemmy_utils::error::LemmyError;
use serde::Deserialize;
use std::fmt::Debug;
=======
use lemmy_utils::{error::LemmyResult, settings::structs::Settings};
use url::Url;
>>>>>>> 0f6b13a4

pub mod comment;
pub mod community;
pub mod instance;
pub mod person;
pub mod post;
pub mod private_message;

pub(crate) fn read_from_string_or_source(
  content: &str,
  media_type: &Option<MediaTypeMarkdownOrHtml>,
  source: &Option<Source>,
) -> String {
  if let Some(s) = source {
    // markdown sent by lemmy in source field
    s.content.clone()
  } else if media_type == &Some(MediaTypeMarkdownOrHtml::Markdown) {
    // markdown sent by peertube in content field
    content.to_string()
  } else {
    // otherwise, convert content html to markdown
    parse_html(content)
  }
}

pub(crate) fn read_from_string_or_source_opt(
  content: &Option<String>,
  media_type: &Option<MediaTypeMarkdownOrHtml>,
  source: &Option<Source>,
) -> Option<String> {
  content
    .as_ref()
    .map(|content| read_from_string_or_source(content, media_type, source))
}

/// When for example a Post is made in a remote community, the community will send it back,
/// wrapped in Announce. If we simply receive this like any other federated object, overwrite the
/// existing, local Post. In particular, it will set the field local = false, so that the object
/// can't be fetched from the Activitypub HTTP endpoint anymore (which only serves local objects).
<<<<<<< HEAD
pub(crate) fn verify_is_remote_object<T>(
  id: &ObjectId<T>,
  context: &Data<LemmyContext>,
) -> Result<(), LemmyError>
where
  T: Object<DataType = LemmyContext> + Debug + Send + 'static,
  for<'de2> <T as Object>::Kind: Deserialize<'de2>,
{
  if id.is_local(context) {
=======
pub(crate) fn verify_is_remote_object(id: &Url, settings: &Settings) -> LemmyResult<()> {
  let local_domain = settings.get_hostname_without_port()?;
  if id.domain() == Some(&local_domain) {
>>>>>>> 0f6b13a4
    Err(anyhow!("cant accept local object from remote instance").into())
  } else {
    Ok(())
  }
}<|MERGE_RESOLUTION|>--- conflicted
+++ resolved
@@ -7,15 +7,10 @@
 };
 use anyhow::anyhow;
 use html2md::parse_html;
-<<<<<<< HEAD
 use lemmy_api_common::context::LemmyContext;
-use lemmy_utils::error::LemmyError;
+use lemmy_utils::error::LemmyResult;
 use serde::Deserialize;
 use std::fmt::Debug;
-=======
-use lemmy_utils::{error::LemmyResult, settings::structs::Settings};
-use url::Url;
->>>>>>> 0f6b13a4
 
 pub mod comment;
 pub mod community;
@@ -55,21 +50,15 @@
 /// wrapped in Announce. If we simply receive this like any other federated object, overwrite the
 /// existing, local Post. In particular, it will set the field local = false, so that the object
 /// can't be fetched from the Activitypub HTTP endpoint anymore (which only serves local objects).
-<<<<<<< HEAD
 pub(crate) fn verify_is_remote_object<T>(
   id: &ObjectId<T>,
   context: &Data<LemmyContext>,
-) -> Result<(), LemmyError>
+) -> LemmyResult<()>
 where
   T: Object<DataType = LemmyContext> + Debug + Send + 'static,
   for<'de2> <T as Object>::Kind: Deserialize<'de2>,
 {
   if id.is_local(context) {
-=======
-pub(crate) fn verify_is_remote_object(id: &Url, settings: &Settings) -> LemmyResult<()> {
-  let local_domain = settings.get_hostname_without_port()?;
-  if id.domain() == Some(&local_domain) {
->>>>>>> 0f6b13a4
     Err(anyhow!("cant accept local object from remote instance").into())
   } else {
     Ok(())
