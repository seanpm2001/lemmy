use crate::{
  check_apub_id_valid_with_strictness,
  collections::{
    community_featured::ApubCommunityFeatured,
    community_follower::ApubCommunityFollower,
    community_moderators::ApubCommunityModerators,
    community_outbox::ApubCommunityOutbox,
  },
  local_site_data_cached,
  objects::{community::ApubCommunity, read_from_string_or_source_opt, verify_is_remote_object},
  protocol::{
    objects::{Endpoints, LanguageTag},
    ImageObject,
    Source,
  },
};
use activitypub_federation::{
  config::Data,
  fetch::{collection_id::CollectionId, object_id::ObjectId},
  kinds::actor::GroupType,
  protocol::{
    helpers::deserialize_skip_error,
    public_key::PublicKey,
    verification::verify_domains_match,
  },
};
use chrono::{DateTime, Utc};
use lemmy_api_common::{context::LemmyContext, utils::local_site_opt_to_slur_regex};
use lemmy_utils::{
  error::LemmyResult,
  utils::slurs::{check_slurs, check_slurs_opt},
};
use serde::{Deserialize, Serialize};
use serde_with::skip_serializing_none;
use std::fmt::Debug;
use url::Url;

#[skip_serializing_none]
#[derive(Clone, Debug, Deserialize, Serialize, PartialEq)]
#[serde(rename_all = "camelCase")]
pub struct Group {
  #[serde(rename = "type")]
  pub(crate) kind: GroupType,
  pub(crate) id: ObjectId<ApubCommunity>,
  /// username, set at account creation and usually fixed after that
  pub(crate) preferred_username: String,
  pub(crate) inbox: Url,
  pub(crate) followers: CollectionId<ApubCommunityFollower>,
  pub(crate) public_key: PublicKey,

  /// title
  pub(crate) name: Option<String>,
  pub(crate) summary: Option<String>,
  #[serde(deserialize_with = "deserialize_skip_error", default)]
  pub(crate) source: Option<Source>,
  #[serde(deserialize_with = "deserialize_skip_error", default)]
  pub(crate) icon: Option<ImageObject>,
  /// banner
  pub(crate) image: Option<ImageObject>,
  // lemmy extension
  pub(crate) sensitive: Option<bool>,
  #[serde(deserialize_with = "deserialize_skip_error", default)]
  pub(crate) attributed_to: Option<CollectionId<ApubCommunityModerators>>,
  // lemmy extension
  pub(crate) posting_restricted_to_mods: Option<bool>,
  pub(crate) outbox: CollectionId<ApubCommunityOutbox>,
  pub(crate) endpoints: Option<Endpoints>,
  pub(crate) featured: Option<CollectionId<ApubCommunityFeatured>>,
  #[serde(default)]
  pub(crate) language: Vec<LanguageTag>,
  pub(crate) published: Option<DateTime<Utc>>,
  pub(crate) updated: Option<DateTime<Utc>>,
}

impl Group {
  pub(crate) async fn verify(
    &self,
    expected_domain: &Url,
<<<<<<< HEAD
    context: &Data<LemmyContext>,
  ) -> Result<(), LemmyError> {
=======
    context: &LemmyContext,
  ) -> LemmyResult<()> {
>>>>>>> 0f6b13a4
    check_apub_id_valid_with_strictness(self.id.inner(), true, context).await?;
    verify_domains_match(expected_domain, self.id.inner())?;
    verify_is_remote_object(&self.id, context)?;

    let local_site_data = local_site_data_cached(&mut context.pool()).await?;
    let slur_regex = &local_site_opt_to_slur_regex(&local_site_data.local_site);

    check_slurs(&self.preferred_username, slur_regex)?;
    check_slurs_opt(&self.name, slur_regex)?;
    let description = read_from_string_or_source_opt(&self.summary, &None, &self.source);
    check_slurs_opt(&description, slur_regex)?;
    Ok(())
  }
}<|MERGE_RESOLUTION|>--- conflicted
+++ resolved
@@ -76,13 +76,8 @@
   pub(crate) async fn verify(
     &self,
     expected_domain: &Url,
-<<<<<<< HEAD
     context: &Data<LemmyContext>,
-  ) -> Result<(), LemmyError> {
-=======
-    context: &LemmyContext,
   ) -> LemmyResult<()> {
->>>>>>> 0f6b13a4
     check_apub_id_valid_with_strictness(self.id.inner(), true, context).await?;
     verify_domains_match(expected_domain, self.id.inner())?;
     verify_is_remote_object(&self.id, context)?;
