use crate::fetcher::post_or_comment::PostOrComment;
use activitypub_federation::config::{Data, UrlVerifier};
use async_trait::async_trait;
use futures::future::join3;
use lemmy_api_common::context::LemmyContext;
use lemmy_db_schema::{
  source::{
    activity::{Activity, ActivityInsertForm},
    instance::Instance,
    local_site::LocalSite,
  },
  traits::Crud,
  utils::DbPool,
};
<<<<<<< HEAD
use lemmy_utils::{
  error::{LemmyError, LemmyErrorType},
  settings::structs::Settings,
};
=======
use lemmy_utils::error::{LemmyError, LemmyResult};
use moka::future::Cache;
>>>>>>> ef11a6ca
use once_cell::sync::Lazy;
use serde::Serialize;
use std::{sync::Arc, time::Duration};
use url::Url;

pub mod activities;
pub(crate) mod activity_lists;
pub mod api;
pub(crate) mod collections;
pub mod fetcher;
pub mod http;
pub(crate) mod mentions;
pub mod objects;
pub mod protocol;

pub const FEDERATION_HTTP_FETCH_LIMIT: u32 = 50;
/// All incoming and outgoing federation actions read the blocklist/allowlist and slur filters
/// multiple times. This causes a huge number of database reads if we hit the db directly. So we
/// cache these values for a short time, which will already make a huge difference and ensures that
/// changes take effect quickly.
const BLOCKLIST_CACHE_DURATION: Duration = Duration::from_secs(60);

static CONTEXT: Lazy<Vec<serde_json::Value>> = Lazy::new(|| {
  serde_json::from_str(include_str!("../assets/lemmy/context.json")).expect("parse context")
});

#[derive(Clone)]
pub struct VerifyUrlData(pub DbPool);

#[async_trait]
impl UrlVerifier for VerifyUrlData {
  async fn verify(&self, url: &Url) -> Result<(), &'static str> {
    let local_site_data = local_site_data_cached(&self.0)
      .await
      .expect("read local site data");
    check_apub_id_valid(url, &local_site_data)?;
    Ok(())
  }
}

/// Checks if the ID is allowed for sending or receiving.
///
/// In particular, it checks for:
/// - federation being enabled (if its disabled, only local URLs are allowed)
/// - the correct scheme (either http or https)
/// - URL being in the allowlist (if it is active)
/// - URL not being in the blocklist (if it is active)
#[tracing::instrument(skip(local_site_data))]
fn check_apub_id_valid(apub_id: &Url, local_site_data: &LocalSiteData) -> Result<(), &'static str> {
  let domain = apub_id.domain().expect("apud id has domain").to_string();

  if !local_site_data
    .local_site
    .as_ref()
    .map(|l| l.federation_enabled)
    .unwrap_or(true)
  {
    return Err("Federation disabled");
  }

  if local_site_data
    .blocked_instances
    .iter()
    .any(|i| domain.eq(&i.domain))
  {
    return Err("Domain is blocked");
  }

  // Only check this if there are instances in the allowlist
  if !local_site_data.allowed_instances.is_empty()
    && !local_site_data
      .allowed_instances
      .iter()
      .any(|i| domain.eq(&i.domain))
  {
    return Err("Domain is not in allowlist");
  }

  Ok(())
}

#[derive(Clone)]
pub(crate) struct LocalSiteData {
  local_site: Option<LocalSite>,
  allowed_instances: Vec<Instance>,
  blocked_instances: Vec<Instance>,
}

pub(crate) async fn local_site_data_cached(pool: &DbPool) -> LemmyResult<Arc<LocalSiteData>> {
  static CACHE: Lazy<Cache<(), Arc<LocalSiteData>>> = Lazy::new(|| {
    Cache::builder()
      .max_capacity(1)
      .time_to_live(BLOCKLIST_CACHE_DURATION)
      .build()
  });
  Ok(
    CACHE
      .try_get_with((), async {
        let (local_site, allowed_instances, blocked_instances) = join3(
          LocalSite::read(pool),
          Instance::allowlist(pool),
          Instance::blocklist(pool),
        )
        .await;

        Ok::<_, diesel::result::Error>(Arc::new(LocalSiteData {
          // LocalSite may be missing
          local_site: local_site.ok(),
          allowed_instances: allowed_instances?,
          blocked_instances: blocked_instances?,
        }))
      })
      .await?,
  )
}

pub(crate) async fn check_apub_id_valid_with_strictness(
  apub_id: &Url,
  is_strict: bool,
  context: &LemmyContext,
) -> Result<(), LemmyError> {
  let domain = apub_id.domain().expect("apud id has domain").to_string();
  let local_instance = context
    .settings()
    .get_hostname_without_port()
    .expect("local hostname is valid");
  if domain == local_instance {
    return Ok(());
  }
<<<<<<< HEAD
  check_apub_id_valid(apub_id, local_site_data).map_err(|err| match err {
    "Federation disabled" => LemmyErrorType::FederationDisabled,
    "Domain is blocked" => LemmyErrorType::DomainBlocked,
    "Domain is not in allowlist" => LemmyErrorType::DomainNotInAllowList,
    _ => panic!("Could not handle apub error!"),
  })?;
=======

  let local_site_data = local_site_data_cached(context.pool()).await?;
  check_apub_id_valid(apub_id, &local_site_data).map_err(LemmyError::from_message)?;
>>>>>>> ef11a6ca

  // Only check allowlist if this is a community, and there are instances in the allowlist
  if is_strict && !local_site_data.allowed_instances.is_empty() {
    // need to allow this explicitly because apub receive might contain objects from our local
    // instance.
    let mut allowed_and_local = local_site_data
      .allowed_instances
      .iter()
      .map(|i| i.domain.clone())
      .collect::<Vec<String>>();
    let local_instance = context
      .settings()
      .get_hostname_without_port()
      .expect("local hostname is valid");
    allowed_and_local.push(local_instance);

    let domain = apub_id.domain().expect("apud id has domain").to_string();
    if !allowed_and_local.contains(&domain) {
      return Err(LemmyErrorType::FederationDisabledByStrictAllowList)?;
    }
  }
  Ok(())
}

/// Store a sent or received activity in the database.
///
/// Stored activities are served over the HTTP endpoint `GET /activities/{type_}/{id}`. This also
/// ensures that the same activity cannot be received more than once.
#[tracing::instrument(skip(data, activity))]
async fn insert_activity<T>(
  ap_id: &Url,
  activity: &T,
  local: bool,
  sensitive: bool,
  data: &Data<LemmyContext>,
) -> Result<(), LemmyError>
where
  T: Serialize,
{
  let ap_id = ap_id.clone().into();
  let form = ActivityInsertForm {
    ap_id,
    data: serde_json::to_value(activity)?,
    local: Some(local),
    sensitive: Some(sensitive),
    updated: None,
  };
  Activity::create(data.pool(), &form).await?;
  Ok(())
}

#[async_trait::async_trait]
pub trait SendActivity: Sync {
  type Response: Sync + Send;

  async fn send_activity(
    _request: &Self,
    _response: &Self::Response,
    _context: &Data<LemmyContext>,
  ) -> Result<(), LemmyError> {
    Ok(())
  }
}<|MERGE_RESOLUTION|>--- conflicted
+++ resolved
@@ -12,15 +12,11 @@
   traits::Crud,
   utils::DbPool,
 };
-<<<<<<< HEAD
 use lemmy_utils::{
-  error::{LemmyError, LemmyErrorType},
+  error::{LemmyError, LemmyErrorType, LemmyResult},
   settings::structs::Settings,
 };
-=======
-use lemmy_utils::error::{LemmyError, LemmyResult};
 use moka::future::Cache;
->>>>>>> ef11a6ca
 use once_cell::sync::Lazy;
 use serde::Serialize;
 use std::{sync::Arc, time::Duration};
@@ -150,18 +146,14 @@
   if domain == local_instance {
     return Ok(());
   }
-<<<<<<< HEAD
-  check_apub_id_valid(apub_id, local_site_data).map_err(|err| match err {
+
+  let local_site_data = local_site_data_cached(context.pool()).await?;
+  check_apub_id_valid(apub_id, &local_site_data).map_err(|err| match err {
     "Federation disabled" => LemmyErrorType::FederationDisabled,
     "Domain is blocked" => LemmyErrorType::DomainBlocked,
     "Domain is not in allowlist" => LemmyErrorType::DomainNotInAllowList,
     _ => panic!("Could not handle apub error!"),
   })?;
-=======
-
-  let local_site_data = local_site_data_cached(context.pool()).await?;
-  check_apub_id_valid(apub_id, &local_site_data).map_err(LemmyError::from_message)?;
->>>>>>> ef11a6ca
 
   // Only check allowlist if this is a community, and there are instances in the allowlist
   if is_strict && !local_site_data.allowed_instances.is_empty() {
