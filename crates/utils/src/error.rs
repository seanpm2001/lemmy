--- conflicted
+++ resolved
@@ -221,12 +221,8 @@
   /// Thrown when an API call is submitted with more than 1000 array elements, see [[MAX_API_PARAM_ELEMENTS]]
   TooManyItems,
   CommunityHasNoFollowers,
-<<<<<<< HEAD
-  UserBackupTooLarge,
   BanExpirationInPast,
   InvalidUnixTime,
-=======
->>>>>>> 3a19af52
   Unknown(String),
 }
 
