--- conflicted
+++ resolved
@@ -48,12 +48,8 @@
 lettre = { version = "0.10.4", features = ["tokio1", "tokio1-native-tls"] }
 markdown-it = "0.5.1"
 totp-rs = { version = "5.0.2", features = ["gen_secret", "otpauth"] }
-<<<<<<< HEAD
-enum-map = "2.5"
 ts-rs = { workspace = true, optional = true }
-=======
 enum-map = "2.6"
->>>>>>> ff26bc21
 
 [dev-dependencies]
 reqwest = { workspace = true }
