--- conflicted
+++ resolved
@@ -41,13 +41,8 @@
 html2text = "0.6.0"
 deser-hjson = "1.2.0"
 smart-default = "0.7.1"
-<<<<<<< HEAD
 jsonwebtoken = "8.3.0"
-lettre = "0.10.4"
-=======
-jsonwebtoken = "8.1.1"
-lettre = { version = "0.10.1", features = ["tokio1", "tokio1-native-tls"] }
->>>>>>> 934f7251
+lettre = { version = "0.10.4", features = ["tokio1", "tokio1-native-tls"] }
 markdown-it = "0.5.1"
 totp-rs = { version = "5.0.2", features = ["gen_secret", "otpauth"] }
 enum-map = "2.6"
