--- conflicted
+++ resolved
@@ -743,7 +743,7 @@
     newtypes::LanguageId,
     source::{
       actor_language::LocalUserLanguage,
-<<<<<<< HEAD
+      comment::{Comment, CommentInsertForm},
       community::{
         Community,
         CommunityInsertForm,
@@ -751,10 +751,6 @@
         CommunityModeratorForm,
         CommunityUpdateForm,
       },
-=======
-      comment::{Comment, CommentInsertForm},
-      community::{Community, CommunityInsertForm, CommunityModerator, CommunityModeratorForm},
->>>>>>> a5289dd4
       community_block::{CommunityBlock, CommunityBlockForm},
       instance::Instance,
       instance_block::{InstanceBlock, InstanceBlockForm},
