--- conflicted
+++ resolved
@@ -307,14 +307,10 @@
       .map(|l| l.local_user.show_read_posts)
       .unwrap_or(true)
     {
-<<<<<<< HEAD
-      query = query.filter(post_read::post_id.is_null());
-=======
       // Do not hide read posts when it is a user profile view
       if !options.is_profile_view {
         query = query.filter(post_read::post_id.is_null());
       }
->>>>>>> bed9474c
     }
 
     if options.local_user.is_some()
@@ -430,7 +426,7 @@
   pub search_term: Option<String>,
   pub url_search: Option<String>,
   pub saved_only: Option<bool>,
-  pub is_profile_view: Option<bool>,
+  pub is_profile_view: bool,
   pub page: Option<i64>,
   pub limit: Option<i64>,
 }
@@ -921,7 +917,7 @@
     let post_listings_is_admin = PostQuery {
       sort: Some(SortType::New),
       local_user: Some(&data.local_user_view),
-      is_profile_view: Some(true),
+      is_profile_view: true,
       ..Default::default()
     }
     .list(pool)
