use crate::structs::{LocalUserView, PostView};
use diesel::{
  debug_query,
  dsl::{exists, not, now, IntervalDsl},
  pg::Pg,
  result::Error,
  sql_function,
  sql_types,
  BoolExpressionMethods,
  ExpressionMethods,
  JoinOnDsl,
  NullableExpressionMethods,
  PgTextExpressionMethods,
  QueryDsl,
};
use diesel_async::RunQueryDsl;
use lemmy_db_schema::{
  aggregates::structs::PostAggregates,
  newtypes::{CommunityId, LocalUserId, PersonId, PostId},
  schema::{
    community,
    community_block,
    community_follower,
    community_moderator,
    community_person_ban,
    local_user_language,
    person,
    person_block,
    person_post_aggregates,
    post,
    post_aggregates,
    post_like,
    post_read,
    post_saved,
  },
  source::{
    community::{Community, CommunityFollower},
    person::Person,
    post::Post,
  },
  traits::JoinView,
  utils::{fuzzy_search, limit_and_offset, DbConn, DbPool, ListFn, Queries, ReadFn},
  ListingType,
  SortType,
  SubscribedType,
};
use tracing::debug;

type PostViewTuple = (
  Post,
  Person,
  Community,
  bool,
  PostAggregates,
  SubscribedType,
  bool,
  bool,
  bool,
  Option<i16>,
  i64,
);

sql_function!(fn coalesce(x: sql_types::Nullable<sql_types::BigInt>, y: sql_types::BigInt) -> sql_types::BigInt);

fn queries<'a>() -> Queries<
  impl ReadFn<'a, PostView, (PostId, Option<PersonId>, bool)>,
  impl ListFn<'a, PostView, PostQuery<'a>>,
> {
  let all_joins = |query: post_aggregates::BoxedQuery<'a, Pg>, my_person_id: Option<PersonId>| {
    // The left join below will return None in this case
    let person_id_join = my_person_id.unwrap_or(PersonId(-1));

    query
      .inner_join(person::table)
      .inner_join(community::table)
      .left_join(
        community_person_ban::table.on(
          post_aggregates::community_id
            .eq(community_person_ban::community_id)
            .and(community_person_ban::person_id.eq(post_aggregates::creator_id)),
        ),
      )
      .inner_join(post::table)
      .left_join(
        community_follower::table.on(
          post_aggregates::community_id
            .eq(community_follower::community_id)
            .and(community_follower::person_id.eq(person_id_join)),
        ),
      )
      .left_join(
        community_moderator::table.on(
          post::community_id
            .eq(community_moderator::community_id)
            .and(community_moderator::person_id.eq(person_id_join)),
        ),
      )
      .left_join(
        post_saved::table.on(
          post_aggregates::post_id
            .eq(post_saved::post_id)
            .and(post_saved::person_id.eq(person_id_join)),
        ),
      )
      .left_join(
        post_read::table.on(
          post_aggregates::post_id
            .eq(post_read::post_id)
            .and(post_read::person_id.eq(person_id_join)),
        ),
      )
      .left_join(
        person_block::table.on(
          post_aggregates::creator_id
            .eq(person_block::target_id)
            .and(person_block::person_id.eq(person_id_join)),
        ),
      )
      .left_join(
        post_like::table.on(
          post_aggregates::post_id
            .eq(post_like::post_id)
            .and(post_like::person_id.eq(person_id_join)),
        ),
      )
      .left_join(
        person_post_aggregates::table.on(
          post_aggregates::post_id
            .eq(person_post_aggregates::post_id)
            .and(person_post_aggregates::person_id.eq(person_id_join)),
        ),
      )
      .select((
        post::all_columns,
        person::all_columns,
        community::all_columns,
        community_person_ban::id.nullable().is_not_null(),
        post_aggregates::all_columns,
        CommunityFollower::select_subscribed_type(),
        post_saved::id.nullable().is_not_null(),
        post_read::id.nullable().is_not_null(),
        person_block::id.nullable().is_not_null(),
        post_like::score.nullable(),
        coalesce(
          post_aggregates::comments.nullable() - person_post_aggregates::read_comments.nullable(),
          post_aggregates::comments,
        ),
      ))
  };

<<<<<<< HEAD
  let read = move |mut conn: DbConn<'a>,
                   (post_id, my_person_id, is_mod_or_admin): (
    PostId,
    Option<PersonId>,
    Option<bool>,
  )| async move {
    // The left join below will return None in this case
    let person_id_join = my_person_id.unwrap_or(PersonId(-1));

    let mut query = all_joins(
      post_aggregates::table
        .filter(post_aggregates::post_id.eq(post_id))
        .into_boxed(),
      my_person_id,
    );
=======
  let selection = (
    post::all_columns,
    person::all_columns,
    community::all_columns,
    community_person_ban::id.nullable().is_not_null(),
    post_aggregates::all_columns,
    CommunityFollower::select_subscribed_type(),
    post_saved::id.nullable().is_not_null(),
    post_read::id.nullable().is_not_null(),
    person_block::id.nullable().is_not_null(),
    post_like::score.nullable(),
    coalesce(
      post_aggregates::comments.nullable() - person_post_aggregates::read_comments.nullable(),
      post_aggregates::comments,
    ),
  );

  let read =
    move |mut conn: DbConn<'a>,
          (post_id, my_person_id, is_mod_or_admin): (PostId, Option<PersonId>, bool)| async move {
      // The left join below will return None in this case
      let person_id_join = my_person_id.unwrap_or(PersonId(-1));

      let mut query = all_joins(
        post_aggregates::table
          .filter(post_aggregates::post_id.eq(post_id))
          .into_boxed(),
        my_person_id,
      )
      .select(selection);
>>>>>>> c8063f32

      // Hide deleted and removed for non-admins or mods
      if !is_mod_or_admin {
        query = query
          .filter(community::removed.eq(false))
          .filter(post::removed.eq(false))
          // users can see their own deleted posts
          .filter(
            community::deleted
              .eq(false)
              .or(post::creator_id.eq(person_id_join)),
          )
          .filter(
            post::deleted
              .eq(false)
              .or(post::creator_id.eq(person_id_join)),
          );
      }

      query.first::<PostViewTuple>(&mut conn).await
    };

  let list = move |mut conn: DbConn<'a>, options: PostQuery<'a>| async move {
    let person_id = options.local_user.map(|l| l.person.id);
    let local_user_id = options.local_user.map(|l| l.local_user.id);

    // The left join below will return None in this case
    let person_id_join = person_id.unwrap_or(PersonId(-1));
    let local_user_id_join = local_user_id.unwrap_or(LocalUserId(-1));

    let mut query = all_joins(post_aggregates::table.into_boxed(), person_id);

    let is_creator = options.creator_id == options.local_user.map(|l| l.person.id);
    // only show deleted posts to creator
    if is_creator {
      query = query
        .filter(community::deleted.eq(false))
        .filter(post::deleted.eq(false));
    }

    let is_admin = options.local_user.map(|l| l.person.admin).unwrap_or(false);
    // only show removed posts to admin when viewing user profile
    if !(options.is_profile_view && is_admin) {
      query = query
        .filter(community::removed.eq(false))
        .filter(post::removed.eq(false));
    }

    if options.community_id.is_none() {
      query = query.then_order_by(post_aggregates::featured_local.desc());
    } else if let Some(community_id) = options.community_id {
      query = query
        .filter(post_aggregates::community_id.eq(community_id))
        .then_order_by(post_aggregates::featured_community.desc());
    }

    if let Some(creator_id) = options.creator_id {
      query = query.filter(post_aggregates::creator_id.eq(creator_id));
    }

    if let Some(listing_type) = options.listing_type {
      match listing_type {
        ListingType::Subscribed => query = query.filter(community_follower::pending.is_not_null()),
        ListingType::Local => {
          query = query.filter(community::local.eq(true)).filter(
            community::hidden
              .eq(false)
              .or(community_follower::person_id.eq(person_id_join)),
          );
        }
        ListingType::All => {
          query = query.filter(
            community::hidden
              .eq(false)
              .or(community_follower::person_id.eq(person_id_join)),
          )
        }
      }
    }

    if let Some(url_search) = options.url_search {
      query = query.filter(post::url.eq(url_search));
    }

    if let Some(search_term) = options.search_term {
      let searcher = fuzzy_search(&search_term);
      query = query.filter(
        post::name
          .ilike(searcher.clone())
          .or(post::body.ilike(searcher)),
      );
    }

    if !options
      .local_user
      .map(|l| l.local_user.show_nsfw)
      .unwrap_or(false)
    {
      query = query
        .filter(post::nsfw.eq(false))
        .filter(community::nsfw.eq(false));
    };

    if !options
      .local_user
      .map(|l| l.local_user.show_bot_accounts)
      .unwrap_or(true)
    {
      query = query.filter(person::bot_account.eq(false));
    };

    if options.saved_only {
      query = query.filter(post_saved::id.is_not_null());
    }

    if options.moderator_view {
      query = query.filter(community_moderator::person_id.is_not_null());
    }
    // Only hide the read posts, if the saved_only is false. Otherwise ppl with the hide_read
    // setting wont be able to see saved posts.
    else if !options
      .local_user
      .map(|l| l.local_user.show_read_posts)
      .unwrap_or(true)
    {
      // Do not hide read posts when it is a user profile view
      if !options.is_profile_view {
        query = query.filter(post_read::post_id.is_null());
      }
    }

    if options.liked_only {
      query = query.filter(post_like::score.eq(1));
    } else if options.disliked_only {
      query = query.filter(post_like::score.eq(-1));
    }

    if options.local_user.is_some() {
      // Filter out the rows with missing languages
      query = query.filter(exists(
        local_user_language.filter(
          post::language_id
            .eq(local_user_language::language_id)
            .and(local_user_language::local_user_id.eq(local_user_id_join)),
        ),
      ));

      // Don't show blocked communities or persons
<<<<<<< HEAD
      query = query.filter(not(exists(
        community_block.filter(
          post_aggregates::community_id
            .eq(community_block::community_id)
            .and(community_block::person_id.eq(person_id_join)),
        ),
      )));
      if !options.moderator_view.unwrap_or(false) {
=======
      query = query.filter(community_block::person_id.is_null());
      if !options.moderator_view {
>>>>>>> c8063f32
        query = query.filter(person_block::person_id.is_null());
      }
    }

    query = match options.sort.unwrap_or(SortType::Hot) {
      SortType::Active => query
        .then_order_by(post_aggregates::hot_rank_active.desc())
        .then_order_by(post_aggregates::published.desc()),
      SortType::Hot => query
        .then_order_by(post_aggregates::hot_rank.desc())
        .then_order_by(post_aggregates::published.desc()),
      SortType::Controversial => query.then_order_by(post_aggregates::controversy_rank.desc()),
      SortType::New => query.then_order_by(post_aggregates::published.desc()),
      SortType::Old => query.then_order_by(post_aggregates::published.asc()),
      SortType::NewComments => query.then_order_by(post_aggregates::newest_comment_time.desc()),
      SortType::MostComments => query
        .then_order_by(post_aggregates::comments.desc())
        .then_order_by(post_aggregates::published.desc()),
      SortType::TopAll => query
        .then_order_by(post_aggregates::score.desc())
        .then_order_by(post_aggregates::published.desc()),
      SortType::TopYear => query
        .filter(post_aggregates::published.gt(now - 1.years()))
        .then_order_by(post_aggregates::score.desc())
        .then_order_by(post_aggregates::published.desc()),
      SortType::TopMonth => query
        .filter(post_aggregates::published.gt(now - 1.months()))
        .then_order_by(post_aggregates::score.desc())
        .then_order_by(post_aggregates::published.desc()),
      SortType::TopWeek => query
        .filter(post_aggregates::published.gt(now - 1.weeks()))
        .then_order_by(post_aggregates::score.desc())
        .then_order_by(post_aggregates::published.desc()),
      SortType::TopDay => query
        .filter(post_aggregates::published.gt(now - 1.days()))
        .then_order_by(post_aggregates::score.desc())
        .then_order_by(post_aggregates::published.desc()),
      SortType::TopHour => query
        .filter(post_aggregates::published.gt(now - 1.hours()))
        .then_order_by(post_aggregates::score.desc())
        .then_order_by(post_aggregates::published.desc()),
      SortType::TopSixHour => query
        .filter(post_aggregates::published.gt(now - 6.hours()))
        .then_order_by(post_aggregates::score.desc())
        .then_order_by(post_aggregates::published.desc()),
      SortType::TopTwelveHour => query
        .filter(post_aggregates::published.gt(now - 12.hours()))
        .then_order_by(post_aggregates::score.desc())
        .then_order_by(post_aggregates::published.desc()),
      SortType::TopThreeMonths => query
        .filter(post_aggregates::published.gt(now - 3.months()))
        .then_order_by(post_aggregates::score.desc())
        .then_order_by(post_aggregates::published.desc()),
      SortType::TopSixMonths => query
        .filter(post_aggregates::published.gt(now - 6.months()))
        .then_order_by(post_aggregates::score.desc())
        .then_order_by(post_aggregates::published.desc()),
      SortType::TopNineMonths => query
        .filter(post_aggregates::published.gt(now - 9.months()))
        .then_order_by(post_aggregates::score.desc())
        .then_order_by(post_aggregates::published.desc()),
    };

    let (limit, offset) = limit_and_offset(options.page, options.limit)?;

    query = query.limit(limit).offset(offset);

    debug!("Post View Query: {:?}", debug_query::<Pg, _>(&query));

    query.load::<PostViewTuple>(&mut conn).await
  };

  Queries::new(read, list)
}

impl PostView {
  pub async fn read(
    pool: &mut DbPool<'_>,
    post_id: PostId,
    my_person_id: Option<PersonId>,
    is_mod_or_admin: bool,
  ) -> Result<Self, Error> {
    let mut res = queries()
      .read(pool, (post_id, my_person_id, is_mod_or_admin))
      .await?;

    // If a person is given, then my_vote, if None, should be 0, not null
    // Necessary to differentiate between other person's votes
    if my_person_id.is_some() && res.my_vote.is_none() {
      res.my_vote = Some(0)
    };

    Ok(res)
  }
}

#[derive(Default)]
pub struct PostQuery<'a> {
  pub listing_type: Option<ListingType>,
  pub sort: Option<SortType>,
  pub creator_id: Option<PersonId>,
  pub community_id: Option<CommunityId>,
  pub local_user: Option<&'a LocalUserView>,
  pub search_term: Option<String>,
  pub url_search: Option<String>,
  pub saved_only: bool,
  pub liked_only: bool,
  pub disliked_only: bool,
  pub moderator_view: bool,
  pub is_profile_view: bool,
  pub page: Option<i64>,
  pub limit: Option<i64>,
}

impl<'a> PostQuery<'a> {
  pub async fn list(self, pool: &mut DbPool<'_>) -> Result<Vec<PostView>, Error> {
    queries().list(pool, self).await
  }
}

impl JoinView for PostView {
  type JoinTuple = PostViewTuple;
  fn from_tuple(a: Self::JoinTuple) -> Self {
    Self {
      post: a.0,
      creator: a.1,
      community: a.2,
      creator_banned_from_community: a.3,
      counts: a.4,
      subscribed: a.5,
      saved: a.6,
      read: a.7,
      creator_blocked: a.8,
      my_vote: a.9,
      unread_comments: a.10,
    }
  }
}

#[cfg(test)]
mod tests {
  #![allow(clippy::unwrap_used)]
  #![allow(clippy::indexing_slicing)]

  use crate::{
    post_view::{PostQuery, PostView},
    structs::LocalUserView,
  };
  use lemmy_db_schema::{
    aggregates::structs::PostAggregates,
    impls::actor_language::UNDETERMINED_ID,
    newtypes::LanguageId,
    source::{
      actor_language::LocalUserLanguage,
      community::{Community, CommunityInsertForm},
      community_block::{CommunityBlock, CommunityBlockForm},
      instance::Instance,
      language::Language,
      local_user::{LocalUser, LocalUserInsertForm, LocalUserUpdateForm},
      person::{Person, PersonInsertForm},
      person_block::{PersonBlock, PersonBlockForm},
      post::{Post, PostInsertForm, PostLike, PostLikeForm, PostUpdateForm},
    },
    traits::{Blockable, Crud, Likeable},
    utils::{build_db_pool_for_tests, DbPool},
    SortType,
    SubscribedType,
  };
  use serial_test::serial;

  struct Data {
    inserted_instance: Instance,
    local_user_view: LocalUserView,
    inserted_blocked_person: Person,
    inserted_bot: Person,
    inserted_community: Community,
    inserted_post: Post,
  }

  async fn init_data(pool: &mut DbPool<'_>) -> Data {
    let inserted_instance = Instance::read_or_create(pool, "my_domain.tld".to_string())
      .await
      .unwrap();

    let person_name = "tegan".to_string();

    let new_person = PersonInsertForm::builder()
      .name(person_name.clone())
      .public_key("pubkey".to_string())
      .instance_id(inserted_instance.id)
      .build();

    let inserted_person = Person::create(pool, &new_person).await.unwrap();

    let local_user_form = LocalUserInsertForm::builder()
      .person_id(inserted_person.id)
      .password_encrypted(String::new())
      .build();
    let inserted_local_user = LocalUser::create(pool, &local_user_form).await.unwrap();

    let new_bot = PersonInsertForm::builder()
      .name("mybot".to_string())
      .bot_account(Some(true))
      .public_key("pubkey".to_string())
      .instance_id(inserted_instance.id)
      .build();

    let inserted_bot = Person::create(pool, &new_bot).await.unwrap();

    let new_community = CommunityInsertForm::builder()
      .name("test_community_3".to_string())
      .title("nada".to_owned())
      .public_key("pubkey".to_string())
      .instance_id(inserted_instance.id)
      .build();

    let inserted_community = Community::create(pool, &new_community).await.unwrap();

    // Test a person block, make sure the post query doesn't include their post
    let blocked_person = PersonInsertForm::builder()
      .name(person_name)
      .public_key("pubkey".to_string())
      .instance_id(inserted_instance.id)
      .build();

    let inserted_blocked_person = Person::create(pool, &blocked_person).await.unwrap();

    let post_from_blocked_person = PostInsertForm::builder()
      .name("blocked_person_post".to_string())
      .creator_id(inserted_blocked_person.id)
      .community_id(inserted_community.id)
      .language_id(Some(LanguageId(1)))
      .build();

    Post::create(pool, &post_from_blocked_person).await.unwrap();

    // block that person
    let person_block = PersonBlockForm {
      person_id: inserted_person.id,
      target_id: inserted_blocked_person.id,
    };

    PersonBlock::block(pool, &person_block).await.unwrap();

    // A sample post
    let new_post = PostInsertForm::builder()
      .name("test post 3".to_string())
      .creator_id(inserted_person.id)
      .community_id(inserted_community.id)
      .language_id(Some(LanguageId(47)))
      .build();

    let inserted_post = Post::create(pool, &new_post).await.unwrap();

    let new_bot_post = PostInsertForm::builder()
      .name("test bot post".to_string())
      .creator_id(inserted_bot.id)
      .community_id(inserted_community.id)
      .build();

    let _inserted_bot_post = Post::create(pool, &new_bot_post).await.unwrap();
    let local_user_view = LocalUserView {
      local_user: inserted_local_user,
      person: inserted_person,
      counts: Default::default(),
    };

    Data {
      inserted_instance,
      local_user_view,
      inserted_blocked_person,
      inserted_bot,
      inserted_community,
      inserted_post,
    }
  }

  #[tokio::test]
  #[serial]
  async fn post_listing_with_person() {
    let pool = &build_db_pool_for_tests().await;
    let pool = &mut pool.into();
    let mut data = init_data(pool).await;

    let local_user_form = LocalUserUpdateForm {
      show_bot_accounts: Some(false),
      ..Default::default()
    };
    let inserted_local_user =
      LocalUser::update(pool, data.local_user_view.local_user.id, &local_user_form)
        .await
        .unwrap();
    data.local_user_view.local_user = inserted_local_user;

    let read_post_listing = PostQuery {
      sort: (Some(SortType::New)),
      community_id: (Some(data.inserted_community.id)),
      local_user: (Some(&data.local_user_view)),
      ..Default::default()
    }
    .list(pool)
    .await
    .unwrap();

    let post_listing_single_with_person = PostView::read(
      pool,
      data.inserted_post.id,
      Some(data.local_user_view.person.id),
      false,
    )
    .await
    .unwrap();

    let mut expected_post_listing_with_user = expected_post_view(&data, pool).await;

    // Should be only one person, IE the bot post, and blocked should be missing
    assert_eq!(1, read_post_listing.len());

    assert_eq!(expected_post_listing_with_user, read_post_listing[0]);
    expected_post_listing_with_user.my_vote = Some(0);
    assert_eq!(
      expected_post_listing_with_user,
      post_listing_single_with_person
    );

    let local_user_form = LocalUserUpdateForm {
      show_bot_accounts: Some(true),
      ..Default::default()
    };
    let inserted_local_user =
      LocalUser::update(pool, data.local_user_view.local_user.id, &local_user_form)
        .await
        .unwrap();
    data.local_user_view.local_user = inserted_local_user;

    let post_listings_with_bots = PostQuery {
      sort: (Some(SortType::New)),
      community_id: (Some(data.inserted_community.id)),
      local_user: (Some(&data.local_user_view)),
      ..Default::default()
    }
    .list(pool)
    .await
    .unwrap();
    // should include bot post which has "undetermined" language
    assert_eq!(2, post_listings_with_bots.len());

    cleanup(data, pool).await;
  }

  #[tokio::test]
  #[serial]
  async fn post_listing_no_person() {
    let pool = &build_db_pool_for_tests().await;
    let pool = &mut pool.into();
    let data = init_data(pool).await;

    let read_post_listing_multiple_no_person = PostQuery {
      sort: (Some(SortType::New)),
      community_id: (Some(data.inserted_community.id)),
      ..Default::default()
    }
    .list(pool)
    .await
    .unwrap();

    let read_post_listing_single_no_person =
      PostView::read(pool, data.inserted_post.id, None, false)
        .await
        .unwrap();

    let expected_post_listing_no_person = expected_post_view(&data, pool).await;

    // Should be 2 posts, with the bot post, and the blocked
    assert_eq!(3, read_post_listing_multiple_no_person.len());

    assert_eq!(
      expected_post_listing_no_person,
      read_post_listing_multiple_no_person[1]
    );
    assert_eq!(
      expected_post_listing_no_person,
      read_post_listing_single_no_person
    );

    cleanup(data, pool).await;
  }

  #[tokio::test]
  #[serial]
  async fn post_listing_block_community() {
    let pool = &build_db_pool_for_tests().await;
    let pool = &mut pool.into();
    let data = init_data(pool).await;

    let community_block = CommunityBlockForm {
      person_id: data.local_user_view.person.id,
      community_id: data.inserted_community.id,
    };
    CommunityBlock::block(pool, &community_block).await.unwrap();

    let read_post_listings_with_person_after_block = PostQuery {
      sort: (Some(SortType::New)),
      community_id: (Some(data.inserted_community.id)),
      local_user: (Some(&data.local_user_view)),
      ..Default::default()
    }
    .list(pool)
    .await
    .unwrap();
    // Should be 0 posts after the community block
    assert_eq!(0, read_post_listings_with_person_after_block.len());

    CommunityBlock::unblock(pool, &community_block)
      .await
      .unwrap();
    cleanup(data, pool).await;
  }

  #[tokio::test]
  #[serial]
  async fn post_listing_like() {
    let pool = &build_db_pool_for_tests().await;
    let pool = &mut pool.into();
    let mut data = init_data(pool).await;

    let post_like_form = PostLikeForm {
      post_id: data.inserted_post.id,
      person_id: data.local_user_view.person.id,
      score: 1,
    };

    let inserted_post_like = PostLike::like(pool, &post_like_form).await.unwrap();

    let expected_post_like = PostLike {
      id: inserted_post_like.id,
      post_id: data.inserted_post.id,
      person_id: data.local_user_view.person.id,
      published: inserted_post_like.published,
      score: 1,
    };
    assert_eq!(expected_post_like, inserted_post_like);

    let post_listing_single_with_person = PostView::read(
      pool,
      data.inserted_post.id,
      Some(data.local_user_view.person.id),
      false,
    )
    .await
    .unwrap();

    let mut expected_post_with_upvote = expected_post_view(&data, pool).await;
    expected_post_with_upvote.my_vote = Some(1);
    expected_post_with_upvote.counts.score = 1;
    expected_post_with_upvote.counts.upvotes = 1;
    assert_eq!(expected_post_with_upvote, post_listing_single_with_person);

    let local_user_form = LocalUserUpdateForm {
      show_bot_accounts: Some(false),
      ..Default::default()
    };
    let inserted_local_user =
      LocalUser::update(pool, data.local_user_view.local_user.id, &local_user_form)
        .await
        .unwrap();
    data.local_user_view.local_user = inserted_local_user;

    let read_post_listing = PostQuery {
      sort: (Some(SortType::New)),
      community_id: (Some(data.inserted_community.id)),
      local_user: (Some(&data.local_user_view)),
      ..Default::default()
    }
    .list(pool)
    .await
    .unwrap();
    assert_eq!(1, read_post_listing.len());

    assert_eq!(expected_post_with_upvote, read_post_listing[0]);

    let read_liked_post_listing = PostQuery {
      community_id: (Some(data.inserted_community.id)),
      local_user: (Some(&data.local_user_view)),
      liked_only: (true),
      ..Default::default()
    }
    .list(pool)
    .await
    .unwrap();
    assert_eq!(read_post_listing, read_liked_post_listing);

    let read_disliked_post_listing = PostQuery {
      community_id: (Some(data.inserted_community.id)),
      local_user: (Some(&data.local_user_view)),
      disliked_only: (true),
      ..Default::default()
    }
    .list(pool)
    .await
    .unwrap();
    assert!(read_disliked_post_listing.is_empty());

    let like_removed =
      PostLike::remove(pool, data.local_user_view.person.id, data.inserted_post.id)
        .await
        .unwrap();
    assert_eq!(1, like_removed);
    cleanup(data, pool).await;
  }

  #[tokio::test]
  #[serial]
  async fn post_listing_person_language() {
    let pool = &build_db_pool_for_tests().await;
    let pool = &mut pool.into();
    let data = init_data(pool).await;

    let spanish_id = Language::read_id_from_code(pool, Some("es"))
      .await
      .unwrap()
      .unwrap();
    let post_spanish = PostInsertForm::builder()
      .name("asffgdsc".to_string())
      .creator_id(data.local_user_view.person.id)
      .community_id(data.inserted_community.id)
      .language_id(Some(spanish_id))
      .build();

    Post::create(pool, &post_spanish).await.unwrap();

    let post_listings_all = PostQuery {
      sort: (Some(SortType::New)),
      local_user: (Some(&data.local_user_view)),
      ..Default::default()
    }
    .list(pool)
    .await
    .unwrap();

    // no language filters specified, all posts should be returned
    assert_eq!(3, post_listings_all.len());

    let french_id = Language::read_id_from_code(pool, Some("fr"))
      .await
      .unwrap()
      .unwrap();
    LocalUserLanguage::update(pool, vec![french_id], data.local_user_view.local_user.id)
      .await
      .unwrap();

    let post_listing_french = PostQuery {
      sort: (Some(SortType::New)),
      local_user: (Some(&data.local_user_view)),
      ..Default::default()
    }
    .list(pool)
    .await
    .unwrap();

    // only one post in french and one undetermined should be returned
    assert_eq!(2, post_listing_french.len());
    assert!(post_listing_french
      .iter()
      .any(|p| p.post.language_id == french_id));

    LocalUserLanguage::update(
      pool,
      vec![french_id, UNDETERMINED_ID],
      data.local_user_view.local_user.id,
    )
    .await
    .unwrap();
    let post_listings_french_und = PostQuery {
      sort: (Some(SortType::New)),
      local_user: (Some(&data.local_user_view)),
      ..Default::default()
    }
    .list(pool)
    .await
    .unwrap();

    // french post and undetermined language post should be returned
    assert_eq!(2, post_listings_french_und.len());
    assert_eq!(
      UNDETERMINED_ID,
      post_listings_french_und[0].post.language_id
    );
    assert_eq!(french_id, post_listings_french_und[1].post.language_id);

    cleanup(data, pool).await;
  }

  #[tokio::test]
  #[serial]
  async fn post_listings_removed() {
    let pool = &build_db_pool_for_tests().await;
    let pool = &mut pool.into();
    let mut data = init_data(pool).await;

    // Remove the post
    Post::update(
      pool,
      data.inserted_post.id,
      &PostUpdateForm {
        removed: Some(true),
        ..Default::default()
      },
    )
    .await
    .unwrap();

    // Make sure you don't see the removed post in the results
    let post_listings_no_admin = PostQuery {
      sort: Some(SortType::New),
      local_user: Some(&data.local_user_view),
      ..Default::default()
    }
    .list(pool)
    .await
    .unwrap();
    assert_eq!(1, post_listings_no_admin.len());

    // Removed post is shown to admins on profile page
    data.local_user_view.person.admin = true;
    let post_listings_is_admin = PostQuery {
      sort: Some(SortType::New),
      local_user: Some(&data.local_user_view),
      is_profile_view: true,
      ..Default::default()
    }
    .list(pool)
    .await
    .unwrap();
    assert_eq!(2, post_listings_is_admin.len());

    cleanup(data, pool).await;
  }

  #[tokio::test]
  #[serial]
  async fn post_listings_deleted() {
    let pool = &build_db_pool_for_tests().await;
    let pool = &mut pool.into();
    let data = init_data(pool).await;

    // Delete the post
    Post::update(
      pool,
      data.inserted_post.id,
      &PostUpdateForm {
        deleted: Some(true),
        ..Default::default()
      },
    )
    .await
    .unwrap();

    // Make sure you don't see the deleted post in the results
    let post_listings_no_creator = PostQuery {
      sort: Some(SortType::New),
      ..Default::default()
    }
    .list(pool)
    .await
    .unwrap();
    let not_contains_deleted = post_listings_no_creator
      .iter()
      .map(|p| p.post.id)
      .all(|p| p != data.inserted_post.id);
    assert!(not_contains_deleted);

    // Deleted post is shown to creator
    let post_listings_is_creator = PostQuery {
      sort: Some(SortType::New),
      local_user: Some(&data.local_user_view),
      ..Default::default()
    }
    .list(pool)
    .await
    .unwrap();
    let contains_deleted = post_listings_is_creator
      .iter()
      .map(|p| p.post.id)
      .any(|p| p == data.inserted_post.id);
    assert!(contains_deleted);

    cleanup(data, pool).await;
  }

  async fn cleanup(data: Data, pool: &mut DbPool<'_>) {
    let num_deleted = Post::delete(pool, data.inserted_post.id).await.unwrap();
    Community::delete(pool, data.inserted_community.id)
      .await
      .unwrap();
    Person::delete(pool, data.local_user_view.person.id)
      .await
      .unwrap();
    Person::delete(pool, data.inserted_bot.id).await.unwrap();
    Person::delete(pool, data.inserted_blocked_person.id)
      .await
      .unwrap();
    Instance::delete(pool, data.inserted_instance.id)
      .await
      .unwrap();
    assert_eq!(1, num_deleted);
  }

  async fn expected_post_view(data: &Data, pool: &mut DbPool<'_>) -> PostView {
    let (inserted_person, inserted_community, inserted_post) = (
      &data.local_user_view.person,
      &data.inserted_community,
      &data.inserted_post,
    );
    let agg = PostAggregates::read(pool, inserted_post.id).await.unwrap();

    PostView {
      post: Post {
        id: inserted_post.id,
        name: inserted_post.name.clone(),
        creator_id: inserted_person.id,
        url: None,
        body: None,
        published: inserted_post.published,
        updated: None,
        community_id: inserted_community.id,
        removed: false,
        deleted: false,
        locked: false,
        nsfw: false,
        embed_title: None,
        embed_description: None,
        embed_video_url: None,
        thumbnail_url: None,
        ap_id: inserted_post.ap_id.clone(),
        local: true,
        language_id: LanguageId(47),
        featured_community: false,
        featured_local: false,
      },
      my_vote: None,
      unread_comments: 0,
      creator: Person {
        id: inserted_person.id,
        name: inserted_person.name.clone(),
        display_name: None,
        published: inserted_person.published,
        avatar: None,
        actor_id: inserted_person.actor_id.clone(),
        local: true,
        admin: false,
        bot_account: false,
        banned: false,
        deleted: false,
        bio: None,
        banner: None,
        updated: None,
        inbox_url: inserted_person.inbox_url.clone(),
        shared_inbox_url: None,
        matrix_user_id: None,
        ban_expires: None,
        instance_id: data.inserted_instance.id,
        private_key: inserted_person.private_key.clone(),
        public_key: inserted_person.public_key.clone(),
        last_refreshed_at: inserted_person.last_refreshed_at,
      },
      creator_banned_from_community: false,
      community: Community {
        id: inserted_community.id,
        name: inserted_community.name.clone(),
        icon: None,
        removed: false,
        deleted: false,
        nsfw: false,
        actor_id: inserted_community.actor_id.clone(),
        local: true,
        title: "nada".to_owned(),
        description: None,
        updated: None,
        banner: None,
        hidden: false,
        posting_restricted_to_mods: false,
        published: inserted_community.published,
        instance_id: data.inserted_instance.id,
        private_key: inserted_community.private_key.clone(),
        public_key: inserted_community.public_key.clone(),
        last_refreshed_at: inserted_community.last_refreshed_at,
        followers_url: inserted_community.followers_url.clone(),
        inbox_url: inserted_community.inbox_url.clone(),
        shared_inbox_url: inserted_community.shared_inbox_url.clone(),
        moderators_url: inserted_community.moderators_url.clone(),
        featured_url: inserted_community.featured_url.clone(),
      },
      counts: PostAggregates {
        id: agg.id,
        post_id: inserted_post.id,
        comments: 0,
        score: 0,
        upvotes: 0,
        downvotes: 0,
        published: agg.published,
        newest_comment_time_necro: inserted_post.published,
        newest_comment_time: inserted_post.published,
        featured_community: false,
        featured_local: false,
        hot_rank: 1728,
        hot_rank_active: 1728,
        controversy_rank: 0.0,
        community_id: inserted_post.community_id,
        creator_id: inserted_post.creator_id,
      },
      subscribed: SubscribedType::NotSubscribed,
      read: false,
      saved: false,
      creator_blocked: false,
    }
  }
}<|MERGE_RESOLUTION|>--- conflicted
+++ resolved
@@ -148,40 +148,6 @@
       ))
   };
 
-<<<<<<< HEAD
-  let read = move |mut conn: DbConn<'a>,
-                   (post_id, my_person_id, is_mod_or_admin): (
-    PostId,
-    Option<PersonId>,
-    Option<bool>,
-  )| async move {
-    // The left join below will return None in this case
-    let person_id_join = my_person_id.unwrap_or(PersonId(-1));
-
-    let mut query = all_joins(
-      post_aggregates::table
-        .filter(post_aggregates::post_id.eq(post_id))
-        .into_boxed(),
-      my_person_id,
-    );
-=======
-  let selection = (
-    post::all_columns,
-    person::all_columns,
-    community::all_columns,
-    community_person_ban::id.nullable().is_not_null(),
-    post_aggregates::all_columns,
-    CommunityFollower::select_subscribed_type(),
-    post_saved::id.nullable().is_not_null(),
-    post_read::id.nullable().is_not_null(),
-    person_block::id.nullable().is_not_null(),
-    post_like::score.nullable(),
-    coalesce(
-      post_aggregates::comments.nullable() - person_post_aggregates::read_comments.nullable(),
-      post_aggregates::comments,
-    ),
-  );
-
   let read =
     move |mut conn: DbConn<'a>,
           (post_id, my_person_id, is_mod_or_admin): (PostId, Option<PersonId>, bool)| async move {
@@ -193,9 +159,7 @@
           .filter(post_aggregates::post_id.eq(post_id))
           .into_boxed(),
         my_person_id,
-      )
-      .select(selection);
->>>>>>> c8063f32
+      );
 
       // Hide deleted and removed for non-admins or mods
       if !is_mod_or_admin {
@@ -344,7 +308,6 @@
       ));
 
       // Don't show blocked communities or persons
-<<<<<<< HEAD
       query = query.filter(not(exists(
         community_block.filter(
           post_aggregates::community_id
@@ -352,11 +315,7 @@
             .and(community_block::person_id.eq(person_id_join)),
         ),
       )));
-      if !options.moderator_view.unwrap_or(false) {
-=======
-      query = query.filter(community_block::person_id.is_null());
       if !options.moderator_view {
->>>>>>> c8063f32
         query = query.filter(person_block::person_id.is_null());
       }
     }
