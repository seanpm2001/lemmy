use crate::structs::PostView;
use diesel::{dsl::*, pg::Pg, result::Error, *};
use lemmy_db_schema::{
  aggregates::structs::PostAggregates,
  newtypes::{CommunityId, DbUrl, LocalUserId, PersonId, PostId},
  schema::{
    community,
    community_block,
    community_follower,
    community_person_ban,
    local_user_language,
    person,
    person_block,
    person_post_aggregates,
    post,
    post_aggregates,
    post_like,
    post_read,
    post_saved,
  },
  source::{
    community::{Community, CommunityFollower, CommunityPersonBan, CommunitySafe},
    local_user::LocalUser,
    person::{Person, PersonSafe},
    person_block::PersonBlock,
    post::{Post, PostRead, PostSaved},
  },
  traits::{ToSafe, ViewToVec},
  utils::{functions::hot_rank, fuzzy_search, limit_and_offset},
  ListingType,
  SortType,
};
use tracing::debug;
use typed_builder::TypedBuilder;

type PostViewTuple = (
  Post,
  PersonSafe,
  CommunitySafe,
  Option<CommunityPersonBan>,
  PostAggregates,
  Option<CommunityFollower>,
  Option<PostSaved>,
  Option<PostRead>,
  Option<PersonBlock>,
  Option<i16>,
<<<<<<< HEAD
  i64,
  Language,
=======
>>>>>>> f2537ba7
);

sql_function!(fn coalesce(x: sql_types::Nullable<sql_types::BigInt>, y: sql_types::BigInt) -> sql_types::BigInt);

impl PostView {
  pub fn read(
    conn: &mut PgConnection,
    post_id: PostId,
    my_person_id: Option<PersonId>,
  ) -> Result<Self, Error> {
    // The left join below will return None in this case
    let person_id_join = my_person_id.unwrap_or(PersonId(-1));
    let (
      post,
      creator,
      community,
      creator_banned_from_community,
      counts,
      follower,
      saved,
      read,
      creator_blocked,
      post_like,
<<<<<<< HEAD
      unread_comments,
      language,
=======
>>>>>>> f2537ba7
    ) = post::table
      .find(post_id)
      .inner_join(person::table)
      .inner_join(community::table)
      .left_join(
        community_person_ban::table.on(
          post::community_id
            .eq(community_person_ban::community_id)
            .and(community_person_ban::person_id.eq(post::creator_id))
            .and(
              community_person_ban::expires
                .is_null()
                .or(community_person_ban::expires.gt(now)),
            ),
        ),
      )
      .inner_join(post_aggregates::table)
      .left_join(
        community_follower::table.on(
          post::community_id
            .eq(community_follower::community_id)
            .and(community_follower::person_id.eq(person_id_join)),
        ),
      )
      .left_join(
        post_saved::table.on(
          post::id
            .eq(post_saved::post_id)
            .and(post_saved::person_id.eq(person_id_join)),
        ),
      )
      .left_join(
        post_read::table.on(
          post::id
            .eq(post_read::post_id)
            .and(post_read::person_id.eq(person_id_join)),
        ),
      )
      .left_join(
        person_block::table.on(
          post::creator_id
            .eq(person_block::target_id)
            .and(person_block::person_id.eq(person_id_join)),
        ),
      )
      .left_join(
        post_like::table.on(
          post::id
            .eq(post_like::post_id)
            .and(post_like::person_id.eq(person_id_join)),
        ),
      )
<<<<<<< HEAD
      .left_join(
        person_post_aggregates::table.on(
          post::id
            .eq(person_post_aggregates::post_id)
            .and(person_post_aggregates::person_id.eq(person_id_join)),
        ),
      )
      .inner_join(language::table)
=======
>>>>>>> f2537ba7
      .select((
        post::all_columns,
        Person::safe_columns_tuple(),
        Community::safe_columns_tuple(),
        community_person_ban::all_columns.nullable(),
        post_aggregates::all_columns,
        community_follower::all_columns.nullable(),
        post_saved::all_columns.nullable(),
        post_read::all_columns.nullable(),
        person_block::all_columns.nullable(),
        post_like::score.nullable(),
<<<<<<< HEAD
        coalesce(
          post_aggregates::comments.nullable() - person_post_aggregates::read_comments.nullable(),
          post_aggregates::comments,
        ),
        language::all_columns,
=======
>>>>>>> f2537ba7
      ))
      .first::<PostViewTuple>(conn)?;

    // If a person is given, then my_vote, if None, should be 0, not null
    // Necessary to differentiate between other person's votes
    let my_vote = if my_person_id.is_some() && post_like.is_none() {
      Some(0)
    } else {
      post_like
    };

    Ok(PostView {
      post,
      creator,
      community,
      creator_banned_from_community: creator_banned_from_community.is_some(),
      counts,
      subscribed: CommunityFollower::to_subscribed_type(&follower),
      saved: saved.is_some(),
      read: read.is_some(),
      creator_blocked: creator_blocked.is_some(),
      my_vote,
<<<<<<< HEAD
      unread_comments,
      language,
=======
>>>>>>> f2537ba7
    })
  }
}

#[derive(TypedBuilder)]
#[builder(field_defaults(default))]
pub struct PostQuery<'a> {
  #[builder(!default)]
  conn: &'a mut PgConnection,
  listing_type: Option<ListingType>,
  sort: Option<SortType>,
  creator_id: Option<PersonId>,
  community_id: Option<CommunityId>,
  community_actor_id: Option<DbUrl>,
  local_user: Option<&'a LocalUser>,
  search_term: Option<String>,
  url_search: Option<String>,
  saved_only: Option<bool>,
  page: Option<i64>,
  limit: Option<i64>,
}

impl<'a> PostQuery<'a> {
  pub fn list(self) -> Result<Vec<PostView>, Error> {
    use diesel::dsl::*;

    // The left join below will return None in this case
    let person_id_join = self.local_user.map(|l| l.person_id).unwrap_or(PersonId(-1));
    let local_user_id_join = self.local_user.map(|l| l.id).unwrap_or(LocalUserId(-1));

    let mut query = post::table
      .inner_join(person::table)
      .inner_join(community::table)
      .left_join(
        community_person_ban::table.on(
          post::community_id
            .eq(community_person_ban::community_id)
            .and(community_person_ban::person_id.eq(post::creator_id))
            .and(
              community_person_ban::expires
                .is_null()
                .or(community_person_ban::expires.gt(now)),
            ),
        ),
      )
      .inner_join(post_aggregates::table)
      .left_join(
        community_follower::table.on(
          post::community_id
            .eq(community_follower::community_id)
            .and(community_follower::person_id.eq(person_id_join)),
        ),
      )
      .left_join(
        post_saved::table.on(
          post::id
            .eq(post_saved::post_id)
            .and(post_saved::person_id.eq(person_id_join)),
        ),
      )
      .left_join(
        post_read::table.on(
          post::id
            .eq(post_read::post_id)
            .and(post_read::person_id.eq(person_id_join)),
        ),
      )
      .left_join(
        person_block::table.on(
          post::creator_id
            .eq(person_block::target_id)
            .and(person_block::person_id.eq(person_id_join)),
        ),
      )
      .left_join(
        community_block::table.on(
          community::id
            .eq(community_block::community_id)
            .and(community_block::person_id.eq(person_id_join)),
        ),
      )
      .left_join(
        post_like::table.on(
          post::id
            .eq(post_like::post_id)
            .and(post_like::person_id.eq(person_id_join)),
        ),
      )
<<<<<<< HEAD
      .left_join(
        person_post_aggregates::table.on(
          post::id
            .eq(person_post_aggregates::post_id)
            .and(person_post_aggregates::person_id.eq(person_id_join)),
        ),
      )
      .inner_join(language::table)
=======
>>>>>>> f2537ba7
      .left_join(
        local_user_language::table.on(
          post::language_id
            .eq(local_user_language::language_id)
            .and(local_user_language::local_user_id.eq(local_user_id_join)),
        ),
      )
      .select((
        post::all_columns,
        Person::safe_columns_tuple(),
        Community::safe_columns_tuple(),
        community_person_ban::all_columns.nullable(),
        post_aggregates::all_columns,
        community_follower::all_columns.nullable(),
        post_saved::all_columns.nullable(),
        post_read::all_columns.nullable(),
        person_block::all_columns.nullable(),
        post_like::score.nullable(),
<<<<<<< HEAD
        coalesce(
          post_aggregates::comments.nullable() - person_post_aggregates::read_comments.nullable(),
          post_aggregates::comments,
        ),
        language::all_columns,
=======
>>>>>>> f2537ba7
      ))
      .into_boxed();

    if let Some(listing_type) = self.listing_type {
      match listing_type {
        ListingType::Subscribed => {
          query = query.filter(community_follower::person_id.is_not_null())
        }
        ListingType::Local => {
          query = query.filter(community::local.eq(true)).filter(
            community::hidden
              .eq(false)
              .or(community_follower::person_id.eq(person_id_join)),
          );
        }
        ListingType::All => {
          query = query.filter(
            community::hidden
              .eq(false)
              .or(community_follower::person_id.eq(person_id_join)),
          )
        }
      }
    }

    if let Some(community_id) = self.community_id {
      query = query
        .filter(post::community_id.eq(community_id))
        .then_order_by(post_aggregates::stickied.desc());
    }

    if let Some(community_actor_id) = self.community_actor_id {
      query = query
        .filter(community::actor_id.eq(community_actor_id))
        .then_order_by(post_aggregates::stickied.desc());
    }

    if let Some(url_search) = self.url_search {
      query = query.filter(post::url.eq(url_search));
    }

    if let Some(search_term) = self.search_term {
      let searcher = fuzzy_search(&search_term);
      query = query.filter(
        post::name
          .ilike(searcher.to_owned())
          .or(post::body.ilike(searcher)),
      );
    }

    // If its for a specific person, show the removed / deleted
    if let Some(creator_id) = self.creator_id {
      query = query.filter(post::creator_id.eq(creator_id));
    }

    if !self.local_user.map(|l| l.show_nsfw).unwrap_or(false) {
      query = query
        .filter(post::nsfw.eq(false))
        .filter(community::nsfw.eq(false));
    };

    if !self.local_user.map(|l| l.show_bot_accounts).unwrap_or(true) {
      query = query.filter(person::bot_account.eq(false));
    };

    if self.saved_only.unwrap_or(false) {
      query = query.filter(post_saved::id.is_not_null());
    }
    // Only hide the read posts, if the saved_only is false. Otherwise ppl with the hide_read
    // setting wont be able to see saved posts.
    else if !self.local_user.map(|l| l.show_read_posts).unwrap_or(true) {
      query = query.filter(post_read::id.is_null());
    }

    if self.local_user.is_some() {
      // Filter out the rows with missing languages
      query = query.filter(local_user_language::id.is_not_null());

      // Don't show blocked communities or persons
      query = query.filter(community_block::person_id.is_null());
      query = query.filter(person_block::person_id.is_null());
    }

    query = match self.sort.unwrap_or(SortType::Hot) {
      SortType::Active => query
        .then_order_by(
          hot_rank(
            post_aggregates::score,
            post_aggregates::newest_comment_time_necro,
          )
          .desc(),
        )
        .then_order_by(post_aggregates::newest_comment_time_necro.desc()),
      SortType::Hot => query
        .then_order_by(hot_rank(post_aggregates::score, post_aggregates::published).desc())
        .then_order_by(post_aggregates::published.desc()),
      SortType::New => query.then_order_by(post_aggregates::published.desc()),
      SortType::Old => query.then_order_by(post_aggregates::published.asc()),
      SortType::NewComments => query.then_order_by(post_aggregates::newest_comment_time.desc()),
      SortType::MostComments => query
        .then_order_by(post_aggregates::comments.desc())
        .then_order_by(post_aggregates::published.desc()),
      SortType::TopAll => query
        .then_order_by(post_aggregates::score.desc())
        .then_order_by(post_aggregates::published.desc()),
      SortType::TopYear => query
        .filter(post_aggregates::published.gt(now - 1.years()))
        .then_order_by(post_aggregates::score.desc())
        .then_order_by(post_aggregates::published.desc()),
      SortType::TopMonth => query
        .filter(post_aggregates::published.gt(now - 1.months()))
        .then_order_by(post_aggregates::score.desc())
        .then_order_by(post_aggregates::published.desc()),
      SortType::TopWeek => query
        .filter(post_aggregates::published.gt(now - 1.weeks()))
        .then_order_by(post_aggregates::score.desc())
        .then_order_by(post_aggregates::published.desc()),
      SortType::TopDay => query
        .filter(post_aggregates::published.gt(now - 1.days()))
        .then_order_by(post_aggregates::score.desc())
        .then_order_by(post_aggregates::published.desc()),
    };

    let (limit, offset) = limit_and_offset(self.page, self.limit)?;

    query = query
      .limit(limit)
      .offset(offset)
      .filter(post::removed.eq(false))
      .filter(post::deleted.eq(false))
      .filter(community::removed.eq(false))
      .filter(community::deleted.eq(false));

    debug!("Post View Query: {:?}", debug_query::<Pg, _>(&query));

    let res = query.load::<PostViewTuple>(self.conn)?;

    Ok(PostView::from_tuple_to_vec(res))
  }
}

impl ViewToVec for PostView {
  type DbTuple = PostViewTuple;
  fn from_tuple_to_vec(items: Vec<Self::DbTuple>) -> Vec<Self> {
    items
      .into_iter()
      .map(|a| Self {
        post: a.0,
        creator: a.1,
        community: a.2,
        creator_banned_from_community: a.3.is_some(),
        counts: a.4,
        subscribed: CommunityFollower::to_subscribed_type(&a.5),
        saved: a.6.is_some(),
        read: a.7.is_some(),
        creator_blocked: a.8.is_some(),
        my_vote: a.9,
<<<<<<< HEAD
        unread_comments: a.10,
        language: a.11,
=======
>>>>>>> f2537ba7
      })
      .collect::<Vec<Self>>()
  }
}

#[cfg(test)]
mod tests {
  use crate::post_view::{PostQuery, PostView};
  use diesel::PgConnection;
  use lemmy_db_schema::{
    aggregates::structs::PostAggregates,
    newtypes::LanguageId,
    source::{
      community::*,
      community_block::{CommunityBlock, CommunityBlockForm},
      language::Language,
      local_user::{LocalUser, LocalUserForm},
      local_user_language::LocalUserLanguage,
      person::*,
      person_block::{PersonBlock, PersonBlockForm},
      post::*,
    },
    traits::{Blockable, Crud, Likeable},
    utils::establish_unpooled_connection,
    SortType,
    SubscribedType,
  };
  use serial_test::serial;

  struct Data {
    inserted_person: Person,
    inserted_local_user: LocalUser,
    inserted_blocked_person: Person,
    inserted_bot: Person,
    inserted_community: Community,
    inserted_post: Post,
  }

  fn init_data(conn: &mut PgConnection) -> Data {
    let person_name = "tegan".to_string();

    let new_person = PersonForm {
      name: person_name.to_owned(),
      public_key: Some("pubkey".to_string()),
      ..PersonForm::default()
    };

    let inserted_person = Person::create(conn, &new_person).unwrap();

    let local_user_form = LocalUserForm {
      person_id: Some(inserted_person.id),
      password_encrypted: Some("".to_string()),
      ..Default::default()
    };
    let inserted_local_user = LocalUser::create(conn, &local_user_form).unwrap();

    let new_bot = PersonForm {
      name: "mybot".to_string(),
      bot_account: Some(true),
      public_key: Some("pubkey".to_string()),
      ..PersonForm::default()
    };

    let inserted_bot = Person::create(conn, &new_bot).unwrap();

    let new_community = CommunityForm {
      name: "test_community_3".to_string(),
      title: "nada".to_owned(),
      public_key: Some("pubkey".to_string()),
      ..CommunityForm::default()
    };

    let inserted_community = Community::create(conn, &new_community).unwrap();

    // Test a person block, make sure the post query doesn't include their post
    let blocked_person = PersonForm {
      name: person_name,
      public_key: Some("pubkey".to_string()),
      ..PersonForm::default()
    };

    let inserted_blocked_person = Person::create(conn, &blocked_person).unwrap();

    let post_from_blocked_person = PostForm {
      name: "blocked_person_post".to_string(),
      creator_id: inserted_blocked_person.id,
      community_id: inserted_community.id,
      language_id: Some(LanguageId(1)),
      ..PostForm::default()
    };

    Post::create(conn, &post_from_blocked_person).unwrap();

    // block that person
    let person_block = PersonBlockForm {
      person_id: inserted_person.id,
      target_id: inserted_blocked_person.id,
    };

    PersonBlock::block(conn, &person_block).unwrap();

    // A sample post
    let new_post = PostForm {
      name: "test post 3".to_string(),
      creator_id: inserted_person.id,
      community_id: inserted_community.id,
      language_id: Some(LanguageId(47)),
      ..PostForm::default()
    };

    let inserted_post = Post::create(conn, &new_post).unwrap();

    let new_bot_post = PostForm {
      name: "test bot post".to_string(),
      creator_id: inserted_bot.id,
      community_id: inserted_community.id,
      ..PostForm::default()
    };

    let _inserted_bot_post = Post::create(conn, &new_bot_post).unwrap();

    Data {
      inserted_person,
      inserted_local_user,
      inserted_blocked_person,
      inserted_bot,
      inserted_community,
      inserted_post,
    }
  }

  #[test]
  #[serial]
  fn post_listing_with_person() {
    let conn = &mut establish_unpooled_connection();
    let data = init_data(conn);

    let local_user_form = LocalUserForm {
      show_bot_accounts: Some(false),
      ..Default::default()
    };
    let inserted_local_user =
      LocalUser::update(conn, data.inserted_local_user.id, &local_user_form).unwrap();

    let read_post_listing = PostQuery::builder()
      .conn(conn)
      .sort(Some(SortType::New))
      .community_id(Some(data.inserted_community.id))
      .local_user(Some(&inserted_local_user))
      .build()
      .list()
      .unwrap();

    let post_listing_single_with_person =
      PostView::read(conn, data.inserted_post.id, Some(data.inserted_person.id)).unwrap();

    let mut expected_post_listing_with_user = expected_post_view(&data, conn);

    // Should be only one person, IE the bot post, and blocked should be missing
    assert_eq!(1, read_post_listing.len());

    assert_eq!(expected_post_listing_with_user, read_post_listing[0]);
    expected_post_listing_with_user.my_vote = Some(0);
    assert_eq!(
      expected_post_listing_with_user,
      post_listing_single_with_person
    );

    let local_user_form = LocalUserForm {
      show_bot_accounts: Some(true),
      ..Default::default()
    };
    let inserted_local_user =
      LocalUser::update(conn, data.inserted_local_user.id, &local_user_form).unwrap();

    let post_listings_with_bots = PostQuery::builder()
      .conn(conn)
      .sort(Some(SortType::New))
      .community_id(Some(data.inserted_community.id))
      .local_user(Some(&inserted_local_user))
      .build()
      .list()
      .unwrap();
    // should include bot post which has "undetermined" language
    assert_eq!(2, post_listings_with_bots.len());

    cleanup(data, conn);
  }

  #[test]
  #[serial]
  fn post_listing_no_person() {
    let conn = &mut establish_unpooled_connection();
    let data = init_data(conn);

    let read_post_listing_multiple_no_person = PostQuery::builder()
      .conn(conn)
      .sort(Some(SortType::New))
      .community_id(Some(data.inserted_community.id))
      .build()
      .list()
      .unwrap();

    let read_post_listing_single_no_person =
      PostView::read(conn, data.inserted_post.id, None).unwrap();

    let expected_post_listing_no_person = expected_post_view(&data, conn);

    // Should be 2 posts, with the bot post, and the blocked
    assert_eq!(3, read_post_listing_multiple_no_person.len());

    assert_eq!(
      expected_post_listing_no_person,
      read_post_listing_multiple_no_person[1]
    );
    assert_eq!(
      expected_post_listing_no_person,
      read_post_listing_single_no_person
    );

    cleanup(data, conn);
  }

  #[test]
  #[serial]
  fn post_listing_block_community() {
    let conn = &mut establish_unpooled_connection();
    let data = init_data(conn);

    let community_block = CommunityBlockForm {
      person_id: data.inserted_person.id,
      community_id: data.inserted_community.id,
    };
    CommunityBlock::block(conn, &community_block).unwrap();

    let read_post_listings_with_person_after_block = PostQuery::builder()
      .conn(conn)
      .sort(Some(SortType::New))
      .community_id(Some(data.inserted_community.id))
      .local_user(Some(&data.inserted_local_user))
      .build()
      .list()
      .unwrap();
    // Should be 0 posts after the community block
    assert_eq!(0, read_post_listings_with_person_after_block.len());

    CommunityBlock::unblock(conn, &community_block).unwrap();
    cleanup(data, conn);
  }

  #[test]
  #[serial]
  fn post_listing_like() {
    let conn = &mut establish_unpooled_connection();
    let data = init_data(conn);

    let post_like_form = PostLikeForm {
      post_id: data.inserted_post.id,
      person_id: data.inserted_person.id,
      score: 1,
    };

    let inserted_post_like = PostLike::like(conn, &post_like_form).unwrap();

    let expected_post_like = PostLike {
      id: inserted_post_like.id,
      post_id: data.inserted_post.id,
      person_id: data.inserted_person.id,
      published: inserted_post_like.published,
      score: 1,
    };
    assert_eq!(expected_post_like, inserted_post_like);

    let like_removed =
      PostLike::remove(conn, data.inserted_person.id, data.inserted_post.id).unwrap();
    assert_eq!(1, like_removed);
    cleanup(data, conn);
  }

  #[test]
  #[serial]
  fn post_listing_person_language() {
    let conn = &mut establish_unpooled_connection();
    let data = init_data(conn);

    let spanish_id = Language::read_id_from_code(conn, "es").unwrap();
    let post_spanish = PostForm {
      name: "asffgdsc".to_string(),
      creator_id: data.inserted_person.id,
      community_id: data.inserted_community.id,
      language_id: Some(spanish_id),
      ..PostForm::default()
    };

    Post::create(conn, &post_spanish).unwrap();

    let post_listings_all = PostQuery::builder()
      .conn(conn)
      .sort(Some(SortType::New))
      .local_user(Some(&data.inserted_local_user))
      .build()
      .list()
      .unwrap();

    // no language filters specified, all posts should be returned
    assert_eq!(3, post_listings_all.len());

    let french_id = Language::read_id_from_code(conn, "fr").unwrap();
    LocalUserLanguage::update_user_languages(
      conn,
      Some(vec![french_id]),
      data.inserted_local_user.id,
    )
    .unwrap();

    let post_listing_french = PostQuery::builder()
      .conn(conn)
      .sort(Some(SortType::New))
      .local_user(Some(&data.inserted_local_user))
      .build()
      .list()
      .unwrap();

    // only one french language post should be returned
    assert_eq!(1, post_listing_french.len());
    assert_eq!(french_id, post_listing_french[0].post.language_id);

    let undetermined_id = Language::read_id_from_code(conn, "und").unwrap();
    LocalUserLanguage::update_user_languages(
      conn,
      Some(vec![french_id, undetermined_id]),
      data.inserted_local_user.id,
    )
    .unwrap();
    let post_listings_french_und = PostQuery::builder()
      .conn(conn)
      .sort(Some(SortType::New))
      .local_user(Some(&data.inserted_local_user))
      .build()
      .list()
      .unwrap();

    // french post and undetermined language post should be returned
    assert_eq!(2, post_listings_french_und.len());
    assert_eq!(
      undetermined_id,
      post_listings_french_und[0].post.language_id
    );
    assert_eq!(french_id, post_listings_french_und[1].post.language_id);

    cleanup(data, conn);
  }

  fn cleanup(data: Data, conn: &mut PgConnection) {
    let num_deleted = Post::delete(conn, data.inserted_post.id).unwrap();
    Community::delete(conn, data.inserted_community.id).unwrap();
    Person::delete(conn, data.inserted_person.id).unwrap();
    Person::delete(conn, data.inserted_bot.id).unwrap();
    Person::delete(conn, data.inserted_blocked_person.id).unwrap();
    assert_eq!(1, num_deleted);
  }

  fn expected_post_view(data: &Data, conn: &mut PgConnection) -> PostView {
    let (inserted_person, inserted_community, inserted_post) = (
      &data.inserted_person,
      &data.inserted_community,
      &data.inserted_post,
    );
    let agg = PostAggregates::read(conn, inserted_post.id).unwrap();

    PostView {
      post: Post {
        id: inserted_post.id,
        name: inserted_post.name.clone(),
        creator_id: inserted_person.id,
        url: None,
        body: None,
        published: inserted_post.published,
        updated: None,
        community_id: inserted_community.id,
        removed: false,
        deleted: false,
        locked: false,
        stickied: false,
        nsfw: false,
        embed_title: None,
        embed_description: None,
        embed_video_url: None,
        thumbnail_url: None,
        ap_id: inserted_post.ap_id.to_owned(),
        local: true,
        language_id: LanguageId(47),
      },
      my_vote: None,
      unread_comments: 0,
      creator: PersonSafe {
        id: inserted_person.id,
        name: inserted_person.name.clone(),
        display_name: None,
        published: inserted_person.published,
        avatar: None,
        actor_id: inserted_person.actor_id.to_owned(),
        local: true,
        admin: false,
        bot_account: false,
        banned: false,
        deleted: false,
        bio: None,
        banner: None,
        updated: None,
        inbox_url: inserted_person.inbox_url.to_owned(),
        shared_inbox_url: None,
        matrix_user_id: None,
        ban_expires: None,
      },
      creator_banned_from_community: false,
      community: CommunitySafe {
        id: inserted_community.id,
        name: inserted_community.name.clone(),
        icon: None,
        removed: false,
        deleted: false,
        nsfw: false,
        actor_id: inserted_community.actor_id.to_owned(),
        local: true,
        title: "nada".to_owned(),
        description: None,
        updated: None,
        banner: None,
        hidden: false,
        posting_restricted_to_mods: false,
        published: inserted_community.published,
      },
      counts: PostAggregates {
        id: agg.id,
        post_id: inserted_post.id,
        comments: 0,
        score: 0,
        upvotes: 0,
        downvotes: 0,
        stickied: false,
        published: agg.published,
        newest_comment_time_necro: inserted_post.published,
        newest_comment_time: inserted_post.published,
      },
      subscribed: SubscribedType::NotSubscribed,
      read: false,
      saved: false,
      creator_blocked: false,
    }
  }
}<|MERGE_RESOLUTION|>--- conflicted
+++ resolved
@@ -44,11 +44,7 @@
   Option<PostRead>,
   Option<PersonBlock>,
   Option<i16>,
-<<<<<<< HEAD
   i64,
-  Language,
-=======
->>>>>>> f2537ba7
 );
 
 sql_function!(fn coalesce(x: sql_types::Nullable<sql_types::BigInt>, y: sql_types::BigInt) -> sql_types::BigInt);
@@ -72,11 +68,7 @@
       read,
       creator_blocked,
       post_like,
-<<<<<<< HEAD
       unread_comments,
-      language,
-=======
->>>>>>> f2537ba7
     ) = post::table
       .find(post_id)
       .inner_join(person::table)
@@ -129,7 +121,6 @@
             .and(post_like::person_id.eq(person_id_join)),
         ),
       )
-<<<<<<< HEAD
       .left_join(
         person_post_aggregates::table.on(
           post::id
@@ -137,9 +128,6 @@
             .and(person_post_aggregates::person_id.eq(person_id_join)),
         ),
       )
-      .inner_join(language::table)
-=======
->>>>>>> f2537ba7
       .select((
         post::all_columns,
         Person::safe_columns_tuple(),
@@ -151,14 +139,10 @@
         post_read::all_columns.nullable(),
         person_block::all_columns.nullable(),
         post_like::score.nullable(),
-<<<<<<< HEAD
         coalesce(
           post_aggregates::comments.nullable() - person_post_aggregates::read_comments.nullable(),
           post_aggregates::comments,
         ),
-        language::all_columns,
-=======
->>>>>>> f2537ba7
       ))
       .first::<PostViewTuple>(conn)?;
 
@@ -181,11 +165,7 @@
       read: read.is_some(),
       creator_blocked: creator_blocked.is_some(),
       my_vote,
-<<<<<<< HEAD
       unread_comments,
-      language,
-=======
->>>>>>> f2537ba7
     })
   }
 }
@@ -274,7 +254,6 @@
             .and(post_like::person_id.eq(person_id_join)),
         ),
       )
-<<<<<<< HEAD
       .left_join(
         person_post_aggregates::table.on(
           post::id
@@ -282,9 +261,6 @@
             .and(person_post_aggregates::person_id.eq(person_id_join)),
         ),
       )
-      .inner_join(language::table)
-=======
->>>>>>> f2537ba7
       .left_join(
         local_user_language::table.on(
           post::language_id
@@ -303,14 +279,10 @@
         post_read::all_columns.nullable(),
         person_block::all_columns.nullable(),
         post_like::score.nullable(),
-<<<<<<< HEAD
         coalesce(
           post_aggregates::comments.nullable() - person_post_aggregates::read_comments.nullable(),
           post_aggregates::comments,
         ),
-        language::all_columns,
-=======
->>>>>>> f2537ba7
       ))
       .into_boxed();
 
@@ -468,11 +440,7 @@
         read: a.7.is_some(),
         creator_blocked: a.8.is_some(),
         my_vote: a.9,
-<<<<<<< HEAD
         unread_comments: a.10,
-        language: a.11,
-=======
->>>>>>> f2537ba7
       })
       .collect::<Vec<Self>>()
   }
