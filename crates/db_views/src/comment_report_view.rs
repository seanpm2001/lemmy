use crate::structs::CommentReportView;
use diesel::{dsl::*, result::Error, *};
use lemmy_db_schema::{
  aggregates::structs::CommentAggregates,
  newtypes::{CommentReportId, CommunityId, PersonId},
  schema::{
    comment, comment_aggregates, comment_like, comment_report, community, community_moderator,
    community_person_ban, person, person_alias_1, person_alias_2, post,
  },
  source::{
    comment::Comment,
    comment_report::CommentReport,
    community::{Community, CommunityPersonBan, CommunitySafe},
    person::{Person, PersonAlias1, PersonAlias2, PersonSafe, PersonSafeAlias1, PersonSafeAlias2},
    post::Post,
  },
  traits::{ToSafe, ViewToVec},
  utils::limit_and_offset,
};
use typed_builder::TypedBuilder;

type CommentReportViewTuple = (
  CommentReport,
  Comment,
  Post,
  CommunitySafe,
  PersonSafe,
  PersonSafeAlias1,
  CommentAggregates,
  Option<CommunityPersonBan>,
  Option<i16>,
  Option<PersonSafeAlias2>,
);

impl CommentReportView {
  /// returns the CommentReportView for the provided report_id
  ///
  /// * `report_id` - the report id to obtain
  pub fn read(
    conn: &mut PgConnection,
    report_id: CommentReportId,
    my_person_id: PersonId,
  ) -> Result<Self, Error> {
    let (
      comment_report,
      comment,
      post,
      community,
      creator,
      comment_creator,
      counts,
      creator_banned_from_community,
      comment_like,
      resolver,
    ) = comment_report::table
      .find(report_id)
      .inner_join(comment::table)
      .inner_join(post::table.on(comment::post_id.eq(post::id)))
      .inner_join(community::table.on(post::community_id.eq(community::id)))
      .inner_join(person::table.on(comment_report::creator_id.eq(person::id)))
      .inner_join(person_alias_1::table.on(comment::creator_id.eq(person_alias_1::id)))
      .inner_join(
        comment_aggregates::table.on(comment_report::comment_id.eq(comment_aggregates::comment_id)),
      )
      .left_join(
        community_person_ban::table.on(
          community::id
            .eq(community_person_ban::community_id)
            .and(community_person_ban::person_id.eq(comment::creator_id))
            .and(
              community_person_ban::expires
                .is_null()
                .or(community_person_ban::expires.gt(now)),
            ),
        ),
      )
      .left_join(
        comment_like::table.on(
          comment::id
            .eq(comment_like::comment_id)
            .and(comment_like::person_id.eq(my_person_id)),
        ),
      )
      .left_join(
        person_alias_2::table.on(comment_report::resolver_id.eq(person_alias_2::id.nullable())),
      )
      .select((
        comment_report::all_columns,
        comment::all_columns,
        post::all_columns,
        Community::safe_columns_tuple(),
        Person::safe_columns_tuple(),
        PersonAlias1::safe_columns_tuple(),
        comment_aggregates::all_columns,
        community_person_ban::all_columns.nullable(),
        comment_like::score.nullable(),
        PersonAlias2::safe_columns_tuple().nullable(),
      ))
      .first::<CommentReportViewTuple>(conn)?;

    let my_vote = comment_like;

    Ok(Self {
      comment_report,
      comment,
      post,
      community,
      creator,
      comment_creator,
      counts,
      creator_banned_from_community: creator_banned_from_community.is_some(),
      my_vote,
      resolver,
    })
  }

  /// Returns the current unresolved post report count for the communities you mod
  pub fn get_report_count(
    conn: &mut PgConnection,
    my_person_id: PersonId,
    admin: bool,
    community_id: Option<CommunityId>,
  ) -> Result<i64, Error> {
    use diesel::dsl::*;

    let mut query = comment_report::table
      .inner_join(comment::table)
      .inner_join(post::table.on(comment::post_id.eq(post::id)))
      .filter(comment_report::resolved.eq(false))
      .into_boxed();

    if let Some(community_id) = community_id {
      query = query.filter(post::community_id.eq(community_id))
    }

    // If its not an admin, get only the ones you mod
    if !admin {
      query
        .inner_join(
          community_moderator::table.on(
            community_moderator::community_id
              .eq(post::community_id)
              .and(community_moderator::person_id.eq(my_person_id)),
          ),
        )
        .select(count(comment_report::id))
        .first::<i64>(conn)
    } else {
      query.select(count(comment_report::id)).first::<i64>(conn)
    }
  }
}

#[derive(TypedBuilder)]
#[builder(field_defaults(default))]
pub struct CommentReportQuery<'a> {
  #[builder(!default)]
  conn: &'a PgConnection,
  #[builder(!default)]
  my_person_id: PersonId,
  #[builder(!default)]
  admin: bool,
  community_id: Option<CommunityId>,
  page: Option<i64>,
  limit: Option<i64>,
  unresolved_only: Option<bool>,
}

impl<'a> CommentReportQuery<'a> {
  pub fn list(self) -> Result<Vec<CommentReportView>, Error> {
    let mut query = comment_report::table
      .inner_join(comment::table)
      .inner_join(post::table.on(comment::post_id.eq(post::id)))
      .inner_join(community::table.on(post::community_id.eq(community::id)))
      .inner_join(person::table.on(comment_report::creator_id.eq(person::id)))
      .inner_join(person_alias_1::table.on(comment::creator_id.eq(person_alias_1::id)))
      .inner_join(
        comment_aggregates::table.on(comment_report::comment_id.eq(comment_aggregates::comment_id)),
      )
      .left_join(
        community_person_ban::table.on(
          community::id
            .eq(community_person_ban::community_id)
            .and(community_person_ban::person_id.eq(comment::creator_id))
            .and(
              community_person_ban::expires
                .is_null()
                .or(community_person_ban::expires.gt(now)),
            ),
        ),
      )
      .left_join(
        comment_like::table.on(
          comment::id
            .eq(comment_like::comment_id)
            .and(comment_like::person_id.eq(self.my_person_id)),
        ),
      )
      .left_join(
        person_alias_2::table.on(comment_report::resolver_id.eq(person_alias_2::id.nullable())),
      )
      .select((
        comment_report::all_columns,
        comment::all_columns,
        post::all_columns,
        Community::safe_columns_tuple(),
        Person::safe_columns_tuple(),
        PersonAlias1::safe_columns_tuple(),
        comment_aggregates::all_columns,
        community_person_ban::all_columns.nullable(),
        comment_like::score.nullable(),
        PersonAlias2::safe_columns_tuple().nullable(),
      ))
      .into_boxed();

    if let Some(community_id) = self.community_id {
      query = query.filter(post::community_id.eq(community_id));
    }

    if self.unresolved_only.unwrap_or(true) {
      query = query.filter(comment_report::resolved.eq(false));
    }

    let (limit, offset) = limit_and_offset(self.page, self.limit)?;

    query = query
      .order_by(comment_report::published.desc())
      .limit(limit)
      .offset(offset);

    // If its not an admin, get only the ones you mod
    let res = if !self.admin {
      query
        .inner_join(
          community_moderator::table.on(
            community_moderator::community_id
              .eq(post::community_id)
              .and(community_moderator::person_id.eq(self.my_person_id)),
          ),
        )
        .load::<CommentReportViewTuple>(self.conn)?
    } else {
      query.load::<CommentReportViewTuple>(self.conn)?
    };

    Ok(CommentReportView::from_tuple_to_vec(res))
  }
}

impl ViewToVec for CommentReportView {
  type DbTuple = CommentReportViewTuple;
  fn from_tuple_to_vec(items: Vec<Self::DbTuple>) -> Vec<Self> {
    items
      .into_iter()
      .map(|a| Self {
        comment_report: a.0,
        comment: a.1,
        post: a.2,
        community: a.3,
        creator: a.4,
        comment_creator: a.5,
        counts: a.6,
        creator_banned_from_community: a.7.is_some(),
        my_vote: a.8,
        resolver: a.9,
      })
      .collect::<Vec<Self>>()
  }
}

#[cfg(test)]
mod tests {
  use crate::comment_report_view::{CommentReportQuery, CommentReportView};
  use lemmy_db_schema::{
    aggregates::structs::CommentAggregates,
    source::{comment::*, comment_report::*, community::*, person::*, post::*},
    traits::{Crud, Joinable, Reportable},
    utils::establish_unpooled_connection,
  };
  use serial_test::serial;

  #[test]
  #[serial]
  fn test_crud() {
    let conn = establish_unpooled_connection();

    let new_person = PersonForm {
      name: "timmy_crv".into(),
      public_key: Some("pubkey".to_string()),
      ..PersonForm::default()
    };

    let inserted_timmy = Person::create(&mut conn, &new_person).unwrap();

    let new_person_2 = PersonForm {
      name: "sara_crv".into(),
      public_key: Some("pubkey".to_string()),
      ..PersonForm::default()
    };

    let inserted_sara = Person::create(&mut conn, &new_person_2).unwrap();

    // Add a third person, since new ppl can only report something once.
    let new_person_3 = PersonForm {
      name: "jessica_crv".into(),
      public_key: Some("pubkey".to_string()),
      ..PersonForm::default()
    };

    let inserted_jessica = Person::create(&mut conn, &new_person_3).unwrap();

    let new_community = CommunityForm {
      name: "test community crv".to_string(),
      title: "nada".to_owned(),
      public_key: Some("pubkey".to_string()),
      ..CommunityForm::default()
    };

    let inserted_community = Community::create(&mut conn, &new_community).unwrap();

    // Make timmy a mod
    let timmy_moderator_form = CommunityModeratorForm {
      community_id: inserted_community.id,
      person_id: inserted_timmy.id,
    };

    let _inserted_moderator = CommunityModerator::join(&mut conn, &timmy_moderator_form).unwrap();

    let new_post = PostForm {
      name: "A test post crv".into(),
      creator_id: inserted_timmy.id,
      community_id: inserted_community.id,
      ..PostForm::default()
    };

    let inserted_post = Post::create(&mut conn, &new_post).unwrap();

    let comment_form = CommentForm {
      content: "A test comment 32".into(),
      creator_id: inserted_timmy.id,
      post_id: inserted_post.id,
      ..CommentForm::default()
    };

<<<<<<< HEAD
    let inserted_comment = Comment::create(&conn, &comment_form, None).unwrap();
=======
    let inserted_comment = Comment::create(&mut conn, &comment_form).unwrap();
>>>>>>> 36cb5120

    // sara reports
    let sara_report_form = CommentReportForm {
      creator_id: inserted_sara.id,
      comment_id: inserted_comment.id,
      original_comment_text: "this was it at time of creation".into(),
      reason: "from sara".into(),
    };

    let inserted_sara_report = CommentReport::report(&mut conn, &sara_report_form).unwrap();

    // jessica reports
    let jessica_report_form = CommentReportForm {
      creator_id: inserted_jessica.id,
      comment_id: inserted_comment.id,
      original_comment_text: "this was it at time of creation".into(),
      reason: "from jessica".into(),
    };

    let inserted_jessica_report = CommentReport::report(&mut conn, &jessica_report_form).unwrap();

    let agg = CommentAggregates::read(&mut conn, inserted_comment.id).unwrap();

    let read_jessica_report_view =
      CommentReportView::read(&mut conn, inserted_jessica_report.id, inserted_timmy.id).unwrap();
    let expected_jessica_report_view = CommentReportView {
      comment_report: inserted_jessica_report.to_owned(),
      comment: inserted_comment.to_owned(),
      post: inserted_post,
      community: CommunitySafe {
        id: inserted_community.id,
        name: inserted_community.name,
        icon: None,
        removed: false,
        deleted: false,
        nsfw: false,
        actor_id: inserted_community.actor_id.to_owned(),
        local: true,
        title: inserted_community.title,
        description: None,
        updated: None,
        banner: None,
        hidden: false,
        posting_restricted_to_mods: false,
        published: inserted_community.published,
      },
      creator: PersonSafe {
        id: inserted_jessica.id,
        name: inserted_jessica.name,
        display_name: None,
        published: inserted_jessica.published,
        avatar: None,
        actor_id: inserted_jessica.actor_id.to_owned(),
        local: true,
        banned: false,
        deleted: false,
        admin: false,
        bot_account: false,
        bio: None,
        banner: None,
        updated: None,
        inbox_url: inserted_jessica.inbox_url.to_owned(),
        shared_inbox_url: None,
        matrix_user_id: None,
        ban_expires: None,
      },
      comment_creator: PersonSafeAlias1 {
        id: inserted_timmy.id,
        name: inserted_timmy.name.to_owned(),
        display_name: None,
        published: inserted_timmy.published,
        avatar: None,
        actor_id: inserted_timmy.actor_id.to_owned(),
        local: true,
        banned: false,
        deleted: false,
        admin: false,
        bot_account: false,
        bio: None,
        banner: None,
        updated: None,
        inbox_url: inserted_timmy.inbox_url.to_owned(),
        shared_inbox_url: None,
        matrix_user_id: None,
        ban_expires: None,
      },
      creator_banned_from_community: false,
      counts: CommentAggregates {
        id: agg.id,
        comment_id: inserted_comment.id,
        score: 0,
        upvotes: 0,
        downvotes: 0,
        published: agg.published,
        child_count: 0,
      },
      my_vote: None,
      resolver: None,
    };

    assert_eq!(read_jessica_report_view, expected_jessica_report_view);

    let mut expected_sara_report_view = expected_jessica_report_view.clone();
    expected_sara_report_view.comment_report = inserted_sara_report;
    expected_sara_report_view.creator = PersonSafe {
      id: inserted_sara.id,
      name: inserted_sara.name,
      display_name: None,
      published: inserted_sara.published,
      avatar: None,
      actor_id: inserted_sara.actor_id.to_owned(),
      local: true,
      banned: false,
      deleted: false,
      admin: false,
      bot_account: false,
      bio: None,
      banner: None,
      updated: None,
      inbox_url: inserted_sara.inbox_url.to_owned(),
      shared_inbox_url: None,
      matrix_user_id: None,
      ban_expires: None,
    };

    // Do a batch read of timmys reports
<<<<<<< HEAD
    let reports = CommentReportQuery::builder()
      .conn(&conn)
      .my_person_id(inserted_timmy.id)
      .admin(false)
      .build()
=======
    let reports = CommentReportQueryBuilder::create(&mut conn, inserted_timmy.id, false)
>>>>>>> 36cb5120
      .list()
      .unwrap();

    assert_eq!(
      reports,
      [
        expected_jessica_report_view.to_owned(),
        expected_sara_report_view.to_owned()
      ]
    );

    // Make sure the counts are correct
    let report_count =
      CommentReportView::get_report_count(&mut conn, inserted_timmy.id, false, None).unwrap();
    assert_eq!(2, report_count);

    // Try to resolve the report
    CommentReport::resolve(&mut conn, inserted_jessica_report.id, inserted_timmy.id).unwrap();
    let read_jessica_report_view_after_resolve =
      CommentReportView::read(&mut conn, inserted_jessica_report.id, inserted_timmy.id).unwrap();

    let mut expected_jessica_report_view_after_resolve = expected_jessica_report_view;
    expected_jessica_report_view_after_resolve
      .comment_report
      .resolved = true;
    expected_jessica_report_view_after_resolve
      .comment_report
      .resolver_id = Some(inserted_timmy.id);
    expected_jessica_report_view_after_resolve
      .comment_report
      .updated = read_jessica_report_view_after_resolve
      .comment_report
      .updated;
    expected_jessica_report_view_after_resolve.resolver = Some(PersonSafeAlias2 {
      id: inserted_timmy.id,
      name: inserted_timmy.name.to_owned(),
      display_name: None,
      published: inserted_timmy.published,
      avatar: None,
      actor_id: inserted_timmy.actor_id.to_owned(),
      local: true,
      banned: false,
      deleted: false,
      admin: false,
      bot_account: false,
      bio: None,
      banner: None,
      updated: None,
      inbox_url: inserted_timmy.inbox_url.to_owned(),
      shared_inbox_url: None,
      matrix_user_id: None,
      ban_expires: None,
    });

    assert_eq!(
      read_jessica_report_view_after_resolve,
      expected_jessica_report_view_after_resolve
    );

    // Do a batch read of timmys reports
    // It should only show saras, which is unresolved
<<<<<<< HEAD
    let reports_after_resolve = CommentReportQuery::builder()
      .conn(&conn)
      .my_person_id(inserted_timmy.id)
      .admin(false)
      .build()
=======
    let reports_after_resolve = CommentReportQueryBuilder::create(&mut conn, inserted_timmy.id, false)
>>>>>>> 36cb5120
      .list()
      .unwrap();
    assert_eq!(reports_after_resolve[0], expected_sara_report_view);
    assert_eq!(reports_after_resolve.len(), 1);

    // Make sure the counts are correct
    let report_count_after_resolved =
      CommentReportView::get_report_count(&mut conn, inserted_timmy.id, false, None).unwrap();
    assert_eq!(1, report_count_after_resolved);

    Person::delete(&mut conn, inserted_timmy.id).unwrap();
    Person::delete(&mut conn, inserted_sara.id).unwrap();
    Person::delete(&mut conn, inserted_jessica.id).unwrap();
    Community::delete(&mut conn, inserted_community.id).unwrap();
  }
}<|MERGE_RESOLUTION|>--- conflicted
+++ resolved
@@ -4,8 +4,17 @@
   aggregates::structs::CommentAggregates,
   newtypes::{CommentReportId, CommunityId, PersonId},
   schema::{
-    comment, comment_aggregates, comment_like, comment_report, community, community_moderator,
-    community_person_ban, person, person_alias_1, person_alias_2, post,
+    comment,
+    comment_aggregates,
+    comment_like,
+    comment_report,
+    community,
+    community_moderator,
+    community_person_ban,
+    person,
+    person_alias_1,
+    person_alias_2,
+    post,
   },
   source::{
     comment::Comment,
@@ -155,7 +164,7 @@
 #[builder(field_defaults(default))]
 pub struct CommentReportQuery<'a> {
   #[builder(!default)]
-  conn: &'a PgConnection,
+  conn: &'a mut PgConnection,
   #[builder(!default)]
   my_person_id: PersonId,
   #[builder(!default)]
@@ -282,7 +291,7 @@
   #[test]
   #[serial]
   fn test_crud() {
-    let conn = establish_unpooled_connection();
+    let conn = &mut establish_unpooled_connection();
 
     let new_person = PersonForm {
       name: "timmy_crv".into(),
@@ -290,7 +299,7 @@
       ..PersonForm::default()
     };
 
-    let inserted_timmy = Person::create(&mut conn, &new_person).unwrap();
+    let inserted_timmy = Person::create(conn, &new_person).unwrap();
 
     let new_person_2 = PersonForm {
       name: "sara_crv".into(),
@@ -298,7 +307,7 @@
       ..PersonForm::default()
     };
 
-    let inserted_sara = Person::create(&mut conn, &new_person_2).unwrap();
+    let inserted_sara = Person::create(conn, &new_person_2).unwrap();
 
     // Add a third person, since new ppl can only report something once.
     let new_person_3 = PersonForm {
@@ -307,7 +316,7 @@
       ..PersonForm::default()
     };
 
-    let inserted_jessica = Person::create(&mut conn, &new_person_3).unwrap();
+    let inserted_jessica = Person::create(conn, &new_person_3).unwrap();
 
     let new_community = CommunityForm {
       name: "test community crv".to_string(),
@@ -316,7 +325,7 @@
       ..CommunityForm::default()
     };
 
-    let inserted_community = Community::create(&mut conn, &new_community).unwrap();
+    let inserted_community = Community::create(conn, &new_community).unwrap();
 
     // Make timmy a mod
     let timmy_moderator_form = CommunityModeratorForm {
@@ -324,7 +333,7 @@
       person_id: inserted_timmy.id,
     };
 
-    let _inserted_moderator = CommunityModerator::join(&mut conn, &timmy_moderator_form).unwrap();
+    let _inserted_moderator = CommunityModerator::join(conn, &timmy_moderator_form).unwrap();
 
     let new_post = PostForm {
       name: "A test post crv".into(),
@@ -333,7 +342,7 @@
       ..PostForm::default()
     };
 
-    let inserted_post = Post::create(&mut conn, &new_post).unwrap();
+    let inserted_post = Post::create(conn, &new_post).unwrap();
 
     let comment_form = CommentForm {
       content: "A test comment 32".into(),
@@ -342,11 +351,7 @@
       ..CommentForm::default()
     };
 
-<<<<<<< HEAD
-    let inserted_comment = Comment::create(&conn, &comment_form, None).unwrap();
-=======
-    let inserted_comment = Comment::create(&mut conn, &comment_form).unwrap();
->>>>>>> 36cb5120
+    let inserted_comment = Comment::create(conn, &comment_form, None).unwrap();
 
     // sara reports
     let sara_report_form = CommentReportForm {
@@ -356,7 +361,7 @@
       reason: "from sara".into(),
     };
 
-    let inserted_sara_report = CommentReport::report(&mut conn, &sara_report_form).unwrap();
+    let inserted_sara_report = CommentReport::report(conn, &sara_report_form).unwrap();
 
     // jessica reports
     let jessica_report_form = CommentReportForm {
@@ -366,12 +371,12 @@
       reason: "from jessica".into(),
     };
 
-    let inserted_jessica_report = CommentReport::report(&mut conn, &jessica_report_form).unwrap();
-
-    let agg = CommentAggregates::read(&mut conn, inserted_comment.id).unwrap();
+    let inserted_jessica_report = CommentReport::report(conn, &jessica_report_form).unwrap();
+
+    let agg = CommentAggregates::read(conn, inserted_comment.id).unwrap();
 
     let read_jessica_report_view =
-      CommentReportView::read(&mut conn, inserted_jessica_report.id, inserted_timmy.id).unwrap();
+      CommentReportView::read(conn, inserted_jessica_report.id, inserted_timmy.id).unwrap();
     let expected_jessica_report_view = CommentReportView {
       comment_report: inserted_jessica_report.to_owned(),
       comment: inserted_comment.to_owned(),
@@ -473,15 +478,11 @@
     };
 
     // Do a batch read of timmys reports
-<<<<<<< HEAD
     let reports = CommentReportQuery::builder()
-      .conn(&conn)
+      .conn(conn)
       .my_person_id(inserted_timmy.id)
       .admin(false)
       .build()
-=======
-    let reports = CommentReportQueryBuilder::create(&mut conn, inserted_timmy.id, false)
->>>>>>> 36cb5120
       .list()
       .unwrap();
 
@@ -495,13 +496,13 @@
 
     // Make sure the counts are correct
     let report_count =
-      CommentReportView::get_report_count(&mut conn, inserted_timmy.id, false, None).unwrap();
+      CommentReportView::get_report_count(conn, inserted_timmy.id, false, None).unwrap();
     assert_eq!(2, report_count);
 
     // Try to resolve the report
-    CommentReport::resolve(&mut conn, inserted_jessica_report.id, inserted_timmy.id).unwrap();
+    CommentReport::resolve(conn, inserted_jessica_report.id, inserted_timmy.id).unwrap();
     let read_jessica_report_view_after_resolve =
-      CommentReportView::read(&mut conn, inserted_jessica_report.id, inserted_timmy.id).unwrap();
+      CommentReportView::read(conn, inserted_jessica_report.id, inserted_timmy.id).unwrap();
 
     let mut expected_jessica_report_view_after_resolve = expected_jessica_report_view;
     expected_jessica_report_view_after_resolve
@@ -543,15 +544,11 @@
 
     // Do a batch read of timmys reports
     // It should only show saras, which is unresolved
-<<<<<<< HEAD
     let reports_after_resolve = CommentReportQuery::builder()
-      .conn(&conn)
+      .conn(conn)
       .my_person_id(inserted_timmy.id)
       .admin(false)
       .build()
-=======
-    let reports_after_resolve = CommentReportQueryBuilder::create(&mut conn, inserted_timmy.id, false)
->>>>>>> 36cb5120
       .list()
       .unwrap();
     assert_eq!(reports_after_resolve[0], expected_sara_report_view);
@@ -559,12 +556,12 @@
 
     // Make sure the counts are correct
     let report_count_after_resolved =
-      CommentReportView::get_report_count(&mut conn, inserted_timmy.id, false, None).unwrap();
+      CommentReportView::get_report_count(conn, inserted_timmy.id, false, None).unwrap();
     assert_eq!(1, report_count_after_resolved);
 
-    Person::delete(&mut conn, inserted_timmy.id).unwrap();
-    Person::delete(&mut conn, inserted_sara.id).unwrap();
-    Person::delete(&mut conn, inserted_jessica.id).unwrap();
-    Community::delete(&mut conn, inserted_community.id).unwrap();
+    Person::delete(conn, inserted_timmy.id).unwrap();
+    Person::delete(conn, inserted_sara.id).unwrap();
+    Person::delete(conn, inserted_jessica.id).unwrap();
+    Community::delete(conn, inserted_community.id).unwrap();
   }
 }