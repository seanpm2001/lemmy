--- conflicted
+++ resolved
@@ -439,30 +439,16 @@
     items
       .into_iter()
       .map(|a| Self {
-<<<<<<< HEAD
         comment: a.0,
         creator: a.1,
-        recipient: a.3,
-        post: a.4,
-        community: a.5,
-        counts: a.6,
-        creator_banned_from_community: a.7.is_some(),
-        subscribed: CommunityFollower::to_subscribed_type(&a.8),
-        saved: a.9.is_some(),
-        creator_blocked: a.10.is_some(),
-        my_vote: a.11,
-=======
-        comment: a.0.to_owned(),
-        creator: a.1.to_owned(),
-        post: a.2.to_owned(),
-        community: a.3.to_owned(),
-        counts: a.4.to_owned(),
+        post: a.2,
+        community: a.3,
+        counts: a.4,
         creator_banned_from_community: a.5.is_some(),
         subscribed: CommunityFollower::to_subscribed_type(&a.6),
         saved: a.7.is_some(),
         creator_blocked: a.8.is_some(),
         my_vote: a.9,
->>>>>>> 9c3efe32
       })
       .collect::<Vec<Self>>()
   }
