--- conflicted
+++ resolved
@@ -5,7 +5,6 @@
   aggregates::structs::CommentAggregates,
   newtypes::{CommentId, CommunityId, DbUrl, LocalUserId, PersonId, PostId},
   schema::{
-<<<<<<< HEAD
     comment,
     comment_aggregates,
     comment_like,
@@ -19,11 +18,6 @@
     person,
     person_block,
     post,
-=======
-    comment, comment_aggregates, comment_alias_1, comment_like, comment_saved, community,
-    community_block, community_follower, community_person_ban, person, person_alias_1,
-    person_block, post,
->>>>>>> 36cb5120
   },
   source::{
     comment::{Comment, CommentSaved},
@@ -33,16 +27,10 @@
     person_block::PersonBlock,
     post::Post,
   },
-<<<<<<< HEAD
   traits::{ToSafe, ViewToVec},
   utils::{functions::hot_rank, fuzzy_search, limit_and_offset_unlimited},
   CommentSortType,
   ListingType,
-=======
-  traits::{MaybeOptional, ToSafe, ViewToVec},
-  utils::{functions::hot_rank, fuzzy_search, limit_and_offset},
-  ListingType, SortType,
->>>>>>> 36cb5120
 };
 use typed_builder::TypedBuilder;
 
@@ -160,65 +148,13 @@
       my_vote,
     })
   }
-<<<<<<< HEAD
-=======
-
-  /// Gets the recipient person id.
-  /// If there is no parent comment, its the post creator
-  pub fn get_recipient_id(&self) -> PersonId {
-    match &self.recipient {
-      Some(parent_commenter) => parent_commenter.id,
-      None => self.post.creator_id,
-    }
-  }
-
-  /// Gets the number of unread replies
-  pub fn get_unread_replies(conn: &mut PgConnection, my_person_id: PersonId) -> Result<i64, Error> {
-    use diesel::dsl::*;
-
-    comment::table
-      // recipient here
-      .left_join(comment_alias_1::table.on(comment_alias_1::id.nullable().eq(comment::parent_id)))
-      .left_join(person_alias_1::table.on(person_alias_1::id.eq(comment_alias_1::creator_id)))
-      .inner_join(post::table)
-      .inner_join(community::table.on(post::community_id.eq(community::id)))
-      .left_join(
-        person_block::table.on(
-          comment::creator_id
-            .eq(person_block::target_id)
-            .and(person_block::person_id.eq(my_person_id)),
-        ),
-      )
-      .left_join(
-        community_block::table.on(
-          community::id
-            .eq(community_block::community_id)
-            .and(community_block::person_id.eq(my_person_id)),
-        ),
-      )
-      .filter(person_alias_1::id.eq(my_person_id)) // Gets the comment replies
-      .or_filter(
-        comment::parent_id
-          .is_null()
-          .and(post::creator_id.eq(my_person_id)),
-      ) // Gets the top level replies
-      .filter(comment::read.eq(false))
-      .filter(comment::deleted.eq(false))
-      .filter(comment::removed.eq(false))
-      // Don't show blocked communities or persons
-      .filter(community_block::person_id.is_null())
-      .filter(person_block::person_id.is_null())
-      .select(count(comment::id))
-      .first::<i64>(conn)
-  }
->>>>>>> 36cb5120
 }
 
 #[derive(TypedBuilder)]
 #[builder(field_defaults(default))]
 pub struct CommentQuery<'a> {
   #[builder(!default)]
-  conn: &'a PgConnection,
+  conn: &'a mut PgConnection,
   listing_type: Option<ListingType>,
   sort: Option<CommentSortType>,
   community_id: Option<CommunityId>,
@@ -485,13 +421,12 @@
     inserted_community: Community,
   }
 
-  fn init_data(conn: &PgConnection) -> Data {
+  fn init_data(conn: &mut PgConnection) -> Data {
     let new_person = PersonForm {
       name: "timmy".into(),
       public_key: Some("pubkey".to_string()),
       ..PersonForm::default()
     };
-<<<<<<< HEAD
     let inserted_person = Person::create(conn, &new_person).unwrap();
     let local_user_form = LocalUserForm {
       person_id: Some(inserted_person.id),
@@ -499,22 +434,13 @@
       ..Default::default()
     };
     let inserted_local_user = LocalUser::create(conn, &local_user_form).unwrap();
-=======
-
-    let inserted_person = Person::create(&mut conn, &new_person).unwrap();
->>>>>>> 36cb5120
 
     let new_person_2 = PersonForm {
       name: "sara".into(),
       public_key: Some("pubkey".to_string()),
       ..PersonForm::default()
     };
-<<<<<<< HEAD
     let inserted_person_2 = Person::create(conn, &new_person_2).unwrap();
-=======
-
-    let inserted_person_2 = Person::create(&mut conn, &new_person_2).unwrap();
->>>>>>> 36cb5120
 
     let new_community = CommunityForm {
       name: "test community 5".to_string(),
@@ -523,11 +449,7 @@
       ..CommunityForm::default()
     };
 
-<<<<<<< HEAD
     let inserted_community = Community::create(conn, &new_community).unwrap();
-=======
-    let inserted_community = Community::create(&mut conn, &new_community).unwrap();
->>>>>>> 36cb5120
 
     let new_post = PostForm {
       name: "A test post 2".into(),
@@ -536,7 +458,6 @@
       ..PostForm::default()
     };
 
-<<<<<<< HEAD
     let inserted_post = Post::create(conn, &new_post).unwrap();
 
     // Create a comment tree with this hierarchy
@@ -549,22 +470,12 @@
     //     5
     let comment_form_0 = CommentForm {
       content: "Comment 0".into(),
-=======
-    let inserted_post = Post::create(&mut conn, &new_post).unwrap();
-
-    let comment_form = CommentForm {
-      content: "A test comment 32".into(),
->>>>>>> 36cb5120
       creator_id: inserted_person.id,
       post_id: inserted_post.id,
       ..CommentForm::default()
     };
 
-<<<<<<< HEAD
     let inserted_comment_0 = Comment::create(conn, &comment_form_0, None).unwrap();
-=======
-    let inserted_comment = Comment::create(&mut conn, &comment_form).unwrap();
->>>>>>> 36cb5120
 
     let comment_form_1 = CommentForm {
       content: "Comment 1, A test blocked comment".into(),
@@ -573,7 +484,6 @@
       ..CommentForm::default()
     };
 
-<<<<<<< HEAD
     let inserted_comment_1 =
       Comment::create(conn, &comment_form_1, Some(&inserted_comment_0.path)).unwrap();
 
@@ -620,20 +530,13 @@
 
     let _inserted_comment_5 =
       Comment::create(conn, &comment_form_5, Some(&inserted_comment_4.path)).unwrap();
-=======
-    let inserted_comment_2 = Comment::create(&mut conn, &comment_form_2).unwrap();
->>>>>>> 36cb5120
 
     let timmy_blocks_sara_form = PersonBlockForm {
       person_id: inserted_person.id,
       target_id: inserted_person_2.id,
     };
 
-<<<<<<< HEAD
     let inserted_block = PersonBlock::block(conn, &timmy_blocks_sara_form).unwrap();
-=======
-    let inserted_block = PersonBlock::block(&mut conn, &timmy_blocks_sara_form).unwrap();
->>>>>>> 36cb5120
 
     let expected_block = PersonBlock {
       id: inserted_block.id,
@@ -650,7 +553,6 @@
       score: 1,
     };
 
-<<<<<<< HEAD
     let _inserted_comment_like = CommentLike::like(conn, &comment_like_form).unwrap();
 
     Data {
@@ -668,16 +570,16 @@
   #[test]
   #[serial]
   fn test_crud() {
-    let conn = establish_unpooled_connection();
-    let data = init_data(&conn);
-
-    let expected_comment_view_no_person = expected_comment_view(&data, &conn);
+    let conn = &mut establish_unpooled_connection();
+    let data = init_data(conn);
+
+    let expected_comment_view_no_person = expected_comment_view(&data, conn);
 
     let mut expected_comment_view_with_person = expected_comment_view_no_person.to_owned();
     expected_comment_view_with_person.my_vote = Some(1);
 
     let read_comment_views_no_person = CommentQuery::builder()
-      .conn(&conn)
+      .conn(conn)
       .post_id(Some(data.inserted_post.id))
       .build()
       .list()
@@ -689,7 +591,7 @@
     );
 
     let read_comment_views_with_person = CommentQuery::builder()
-      .conn(&conn)
+      .conn(conn)
       .post_id(Some(data.inserted_post.id))
       .local_user(Some(&data.inserted_local_user))
       .build()
@@ -705,7 +607,7 @@
     assert_eq!(5, read_comment_views_with_person.len());
 
     let read_comment_from_blocked_person = CommentView::read(
-      &conn,
+      conn,
       data.inserted_comment_1.id,
       Some(data.inserted_person.id),
     )
@@ -714,18 +616,18 @@
     // Make sure block set the creator blocked
     assert!(read_comment_from_blocked_person.creator_blocked);
 
-    cleanup(data, &conn);
+    cleanup(data, conn);
   }
 
   #[test]
   #[serial]
   fn test_comment_tree() {
-    let conn = establish_unpooled_connection();
-    let data = init_data(&conn);
+    let conn = &mut establish_unpooled_connection();
+    let data = init_data(conn);
 
     let top_path = data.inserted_comment_0.path.clone();
     let read_comment_views_top_path = CommentQuery::builder()
-      .conn(&conn)
+      .conn(conn)
       .post_id(Some(data.inserted_post.id))
       .parent_path(Some(top_path))
       .build()
@@ -734,7 +636,7 @@
 
     let child_path = data.inserted_comment_1.path.clone();
     let read_comment_views_child_path = CommentQuery::builder()
-      .conn(&conn)
+      .conn(conn)
       .post_id(Some(data.inserted_post.id))
       .parent_path(Some(child_path))
       .build()
@@ -754,28 +656,23 @@
     assert!(!child_comments.contains(&data.inserted_comment_2));
 
     let read_comment_views_top_max_depth = CommentQuery::builder()
-      .conn(&conn)
+      .conn(conn)
       .post_id(Some(data.inserted_post.id))
       .max_depth(Some(1))
       .build()
       .list()
       .unwrap();
-=======
-    let _inserted_comment_like = CommentLike::like(&mut conn, &comment_like_form).unwrap();
-
-    let agg = CommentAggregates::read(&mut conn, inserted_comment.id).unwrap();
->>>>>>> 36cb5120
 
     // Make sure a depth limited one only has the top comment
     assert_eq!(
-      expected_comment_view(&data, &conn),
+      expected_comment_view(&data, conn),
       read_comment_views_top_max_depth[0]
     );
     assert_eq!(1, read_comment_views_top_max_depth.len());
 
     let child_path = data.inserted_comment_1.path.clone();
     let read_comment_views_parent_max_depth = CommentQuery::builder()
-      .conn(&conn)
+      .conn(conn)
       .post_id(Some(data.inserted_post.id))
       .parent_path(Some(child_path))
       .max_depth(Some(1))
@@ -791,19 +688,19 @@
       .eq("Comment 3"));
     assert_eq!(3, read_comment_views_parent_max_depth.len());
 
-    cleanup(data, &conn);
+    cleanup(data, conn);
   }
 
   #[test]
   #[serial]
   fn test_languages() {
-    let conn = establish_unpooled_connection();
-    let data = init_data(&conn);
+    let conn = &mut establish_unpooled_connection();
+    let data = init_data(conn);
 
     // by default, user has all languages enabled and should see all comments
     // (except from blocked user)
     let all_languages = CommentQuery::builder()
-      .conn(&conn)
+      .conn(conn)
       .local_user(Some(&data.inserted_local_user))
       .build()
       .list()
@@ -811,15 +708,15 @@
     assert_eq!(5, all_languages.len());
 
     // change user lang to finnish, should only show single finnish comment
-    let finnish_id = Language::read_id_from_code(&conn, "fi").unwrap();
+    let finnish_id = Language::read_id_from_code(conn, "fi").unwrap();
     LocalUserLanguage::update_user_languages(
-      &conn,
+      conn,
       Some(vec![finnish_id]),
       data.inserted_local_user.id,
     )
     .unwrap();
     let finnish_comment = CommentQuery::builder()
-      .conn(&conn)
+      .conn(conn)
       .local_user(Some(&data.inserted_local_user))
       .build()
       .list()
@@ -832,25 +729,25 @@
     assert_eq!(finnish_id, finnish_comment[0].comment.language_id);
 
     // now show all comments with undetermined language (which is the default value)
-    let undetermined_id = Language::read_id_from_code(&conn, "und").unwrap();
+    let undetermined_id = Language::read_id_from_code(conn, "und").unwrap();
     LocalUserLanguage::update_user_languages(
-      &conn,
+      conn,
       Some(vec![undetermined_id]),
       data.inserted_local_user.id,
     )
     .unwrap();
     let undetermined_comment = CommentQuery::builder()
-      .conn(&conn)
+      .conn(conn)
       .local_user(Some(&data.inserted_local_user))
       .build()
       .list()
       .unwrap();
     assert_eq!(3, undetermined_comment.len());
 
-    cleanup(data, &conn);
-  }
-
-  fn cleanup(data: Data, conn: &PgConnection) {
+    cleanup(data, conn);
+  }
+
+  fn cleanup(data: Data, conn: &mut PgConnection) {
     CommentLike::remove(conn, data.inserted_person.id, data.inserted_comment_0.id).unwrap();
     Comment::delete(conn, data.inserted_comment_0.id).unwrap();
     Comment::delete(conn, data.inserted_comment_1.id).unwrap();
@@ -860,7 +757,7 @@
     Person::delete(conn, data.inserted_person_2.id).unwrap();
   }
 
-  fn expected_comment_view(data: &Data, conn: &PgConnection) -> CommentView {
+  fn expected_comment_view(data: &Data, conn: &mut PgConnection) -> CommentView {
     let agg = CommentAggregates::read(conn, data.inserted_comment_0.id).unwrap();
     CommentView {
       creator_banned_from_community: false,
@@ -951,53 +848,6 @@
         published: agg.published,
         child_count: 5,
       },
-<<<<<<< HEAD
     }
-=======
-    };
-
-    let mut expected_comment_view_with_person = expected_comment_view_no_person.to_owned();
-    expected_comment_view_with_person.my_vote = Some(1);
-
-    let read_comment_views_no_person = CommentQueryBuilder::create(&mut conn)
-      .post_id(inserted_post.id)
-      .list()
-      .unwrap();
-
-    let read_comment_views_with_person = CommentQueryBuilder::create(&mut conn)
-      .post_id(inserted_post.id)
-      .my_person_id(inserted_person.id)
-      .list()
-      .unwrap();
-
-    let read_comment_from_blocked_person =
-      CommentView::read(&mut conn, inserted_comment_2.id, Some(inserted_person.id)).unwrap();
-
-    let like_removed = CommentLike::remove(&mut conn, inserted_person.id, inserted_comment.id).unwrap();
-    let num_deleted = Comment::delete(&mut conn, inserted_comment.id).unwrap();
-    Comment::delete(&mut conn, inserted_comment_2.id).unwrap();
-    Post::delete(&mut conn, inserted_post.id).unwrap();
-    Community::delete(&mut conn, inserted_community.id).unwrap();
-    Person::delete(&mut conn, inserted_person.id).unwrap();
-    Person::delete(&mut conn, inserted_person_2.id).unwrap();
-
-    // Make sure its 1, not showing the blocked comment
-    assert_eq!(1, read_comment_views_with_person.len());
-
-    assert_eq!(
-      expected_comment_view_no_person,
-      read_comment_views_no_person[1]
-    );
-    assert_eq!(
-      expected_comment_view_with_person,
-      read_comment_views_with_person[0]
-    );
-
-    // Make sure block set the creator blocked
-    assert!(read_comment_from_blocked_person.creator_blocked);
-
-    assert_eq!(1, num_deleted);
-    assert_eq!(1, like_removed);
->>>>>>> 36cb5120
   }
 }