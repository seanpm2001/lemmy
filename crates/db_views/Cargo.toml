--- conflicted
+++ resolved
@@ -38,11 +38,7 @@
 tracing = { workspace = true, optional = true }
 ts-rs = { workspace = true, optional = true }
 actix-web = { workspace = true, optional = true }
-<<<<<<< HEAD
-url = { workspace = true }
-=======
 i-love-jesus = { workspace = true, optional = true }
->>>>>>> 1782aafd
 
 [dev-dependencies]
 serial_test = { workspace = true }
