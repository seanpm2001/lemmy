--- conflicted
+++ resolved
@@ -32,37 +32,11 @@
   let mut community_mods =
     CommunityModeratorView::for_community(&mut context.pool(), community_id).await?;
 
-<<<<<<< HEAD
   // Make sure transferrer is either the top community mod, or an admin
   if !(is_top_mod(&local_user_view, &community_mods).is_ok() || is_admin(&local_user_view).is_ok())
   {
-    return Err(LemmyErrorType::NotAnAdmin)?;
+    Err(LemmyErrorType::NotAnAdmin)?
   }
-=======
-    // Fetch the community mods
-    let community_id = data.community_id;
-    let mut community_mods =
-      CommunityModeratorView::for_community(&mut context.pool(), community_id).await?;
-
-    // Make sure transferrer is either the top community mod, or an admin
-    if !(is_top_mod(&local_user_view, &community_mods).is_ok()
-      || is_admin(&local_user_view).is_ok())
-    {
-      Err(LemmyErrorType::NotAnAdmin)?
-    }
-
-    // You have to re-do the community_moderator table, reordering it.
-    // Add the transferee to the top
-    let creator_index = community_mods
-      .iter()
-      .position(|r| r.moderator.id == data.person_id)
-      .context(location_info!())?;
-    let creator_person = community_mods.remove(creator_index);
-    community_mods.insert(0, creator_person);
-
-    // Delete all the mods
-    let community_id = data.community_id;
->>>>>>> a57658d9
 
   // You have to re-do the community_moderator table, reordering it.
   // Add the transferee to the top
