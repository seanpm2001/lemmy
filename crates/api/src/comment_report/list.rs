use actix_web::web::{Data, Json, Query};
use lemmy_api_common::{
  comment::{ListCommentReports, ListCommentReportsResponse},
  context::LemmyContext,
  utils::local_user_view_from_jwt,
};
use lemmy_db_views::comment_report_view::CommentReportQuery;
use lemmy_utils::error::LemmyError;

/// Lists comment reports for a community if an id is supplied
/// or returns all comment reports for communities a user moderates
#[tracing::instrument(skip(context))]
pub async fn list_comment_reports(
  data: Query<ListCommentReports>,
  context: Data<LemmyContext>,
) -> Result<Json<ListCommentReportsResponse>, LemmyError> {
  let local_user_view = local_user_view_from_jwt(&data.auth, &context).await?;

  let community_id = data.community_id;
  let unresolved_only = data.unresolved_only;

<<<<<<< HEAD
    let person_id = local_user_view.person.id;
    let admin = local_user_view.local_user.admin;
    let community_id = data.community_id;
    let unresolved_only = data.unresolved_only;

    let page = data.page;
    let limit = data.limit;
    let comment_reports = CommentReportQuery::builder()
      .pool(context.pool())
      .my_person_id(person_id)
      .admin(admin)
      .community_id(community_id)
      .unresolved_only(unresolved_only)
      .page(page)
      .limit(limit)
      .build()
      .list()
      .await?;

    Ok(ListCommentReportsResponse { comment_reports })
=======
  let page = data.page;
  let limit = data.limit;
  let comment_reports = CommentReportQuery {
    community_id,
    unresolved_only,
    page,
    limit,
>>>>>>> 55e383ae
  }
  .list(&mut context.pool(), &local_user_view.person)
  .await?;

  Ok(Json(ListCommentReportsResponse { comment_reports }))
}<|MERGE_RESOLUTION|>--- conflicted
+++ resolved
@@ -19,28 +19,6 @@
   let community_id = data.community_id;
   let unresolved_only = data.unresolved_only;
 
-<<<<<<< HEAD
-    let person_id = local_user_view.person.id;
-    let admin = local_user_view.local_user.admin;
-    let community_id = data.community_id;
-    let unresolved_only = data.unresolved_only;
-
-    let page = data.page;
-    let limit = data.limit;
-    let comment_reports = CommentReportQuery::builder()
-      .pool(context.pool())
-      .my_person_id(person_id)
-      .admin(admin)
-      .community_id(community_id)
-      .unresolved_only(unresolved_only)
-      .page(page)
-      .limit(limit)
-      .build()
-      .list()
-      .await?;
-
-    Ok(ListCommentReportsResponse { comment_reports })
-=======
   let page = data.page;
   let limit = data.limit;
   let comment_reports = CommentReportQuery {
@@ -48,9 +26,8 @@
     unresolved_only,
     page,
     limit,
->>>>>>> 55e383ae
   }
-  .list(&mut context.pool(), &local_user_view.person)
+  .list(&mut context.pool(), &local_user_view)
   .await?;
 
   Ok(Json(ListCommentReportsResponse { comment_reports }))
