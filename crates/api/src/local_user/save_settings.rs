use actix_web::web::{Data, Json};
use lemmy_api_common::{
  context::LemmyContext,
<<<<<<< HEAD
  person::SaveUserSettings,
  utils::{local_user_view_from_jwt, sanitize_html_api_opt, send_verification_email},
  SuccessResponse,
=======
  person::{LoginResponse, SaveUserSettings},
  utils::{sanitize_html_api_opt, send_verification_email},
>>>>>>> f858d8cb
};
use lemmy_db_schema::{
  source::{
    actor_language::LocalUserLanguage,
    local_user::{LocalUser, LocalUserUpdateForm},
    person::{Person, PersonUpdateForm},
  },
  traits::Crud,
  utils::{diesel_option_overwrite, diesel_option_overwrite_to_url},
};
use lemmy_db_views::structs::{LocalUserView, SiteView};
use lemmy_utils::{
  error::{LemmyError, LemmyErrorExt, LemmyErrorType},
  utils::validation::{is_valid_bio_field, is_valid_display_name, is_valid_matrix_id},
};

#[tracing::instrument(skip(context))]
pub async fn save_user_settings(
  data: Json<SaveUserSettings>,
  context: Data<LemmyContext>,
<<<<<<< HEAD
) -> Result<Json<SuccessResponse>, LemmyError> {
  let local_user_view = local_user_view_from_jwt(&data.auth, &context).await?;
=======
  local_user_view: LocalUserView,
) -> Result<Json<LoginResponse>, LemmyError> {
>>>>>>> f858d8cb
  let site_view = SiteView::read_local(&mut context.pool()).await?;

  let bio = sanitize_html_api_opt(&data.bio);
  let display_name = sanitize_html_api_opt(&data.display_name);

  let avatar = diesel_option_overwrite_to_url(&data.avatar)?;
  let banner = diesel_option_overwrite_to_url(&data.banner)?;
  let bio = diesel_option_overwrite(bio);
  let display_name = diesel_option_overwrite(display_name);
  let matrix_user_id = diesel_option_overwrite(data.matrix_user_id.clone());
  let email_deref = data.email.as_deref().map(str::to_lowercase);
  let email = diesel_option_overwrite(email_deref.clone());

  if let Some(Some(email)) = &email {
    let previous_email = local_user_view.local_user.email.clone().unwrap_or_default();
    // if email was changed, check that it is not taken and send verification mail
    if &previous_email != email {
      if LocalUser::is_email_taken(&mut context.pool(), email).await? {
        return Err(LemmyErrorType::EmailAlreadyExists)?;
      }
      send_verification_email(
        &local_user_view,
        email,
        &mut context.pool(),
        context.settings(),
      )
      .await?;
    }
  }

  // When the site requires email, make sure email is not Some(None). IE, an overwrite to a None value
  if let Some(email) = &email {
    if email.is_none() && site_view.local_site.require_email_verification {
      Err(LemmyErrorType::EmailRequired)?
    }
  }

  if let Some(Some(bio)) = &bio {
    is_valid_bio_field(bio)?;
  }

  if let Some(Some(display_name)) = &display_name {
    is_valid_display_name(
      display_name.trim(),
      site_view.local_site.actor_name_max_length as usize,
    )?;
  }

  if let Some(Some(matrix_user_id)) = &matrix_user_id {
    is_valid_matrix_id(matrix_user_id)?;
  }

  let local_user_id = local_user_view.local_user.id;
  let person_id = local_user_view.person.id;
  let default_listing_type = data.default_listing_type;
  let default_sort_type = data.default_sort_type;
  let theme = sanitize_html_api_opt(&data.theme);

  let person_form = PersonUpdateForm {
    display_name,
    bio,
    matrix_user_id,
    bot_account: data.bot_account,
    avatar,
    banner,
    ..Default::default()
  };

  Person::update(&mut context.pool(), person_id, &person_form)
    .await
    .with_lemmy_type(LemmyErrorType::UserAlreadyExists)?;

  if let Some(discussion_languages) = data.discussion_languages.clone() {
    LocalUserLanguage::update(&mut context.pool(), discussion_languages, local_user_id).await?;
  }

  let local_user_form = LocalUserUpdateForm {
    email,
    show_avatars: data.show_avatars,
    show_read_posts: data.show_read_posts,
    show_new_post_notifs: data.show_new_post_notifs,
    send_notifications_to_email: data.send_notifications_to_email,
    show_nsfw: data.show_nsfw,
    blur_nsfw: data.blur_nsfw,
    auto_expand: data.auto_expand,
    show_bot_accounts: data.show_bot_accounts,
    show_scores: data.show_scores,
    default_sort_type,
    default_listing_type,
    theme,
    interface_language: data.interface_language.clone(),
    open_links_in_new_tab: data.open_links_in_new_tab,
    infinite_scroll_enabled: data.infinite_scroll_enabled,
    ..Default::default()
  };

  LocalUser::update(&mut context.pool(), local_user_id, &local_user_form).await?;

  Ok(Json(SuccessResponse::new()))
}<|MERGE_RESOLUTION|>--- conflicted
+++ resolved
@@ -1,14 +1,9 @@
 use actix_web::web::{Data, Json};
 use lemmy_api_common::{
   context::LemmyContext,
-<<<<<<< HEAD
   person::SaveUserSettings,
-  utils::{local_user_view_from_jwt, sanitize_html_api_opt, send_verification_email},
+  utils::{sanitize_html_api_opt, send_verification_email},
   SuccessResponse,
-=======
-  person::{LoginResponse, SaveUserSettings},
-  utils::{sanitize_html_api_opt, send_verification_email},
->>>>>>> f858d8cb
 };
 use lemmy_db_schema::{
   source::{
@@ -29,13 +24,8 @@
 pub async fn save_user_settings(
   data: Json<SaveUserSettings>,
   context: Data<LemmyContext>,
-<<<<<<< HEAD
+  local_user_view: LocalUserView,
 ) -> Result<Json<SuccessResponse>, LemmyError> {
-  let local_user_view = local_user_view_from_jwt(&data.auth, &context).await?;
-=======
-  local_user_view: LocalUserView,
-) -> Result<Json<LoginResponse>, LemmyError> {
->>>>>>> f858d8cb
   let site_view = SiteView::read_local(&mut context.pool()).await?;
 
   let bio = sanitize_html_api_opt(&data.bio);
@@ -134,5 +124,5 @@
 
   LocalUser::update(&mut context.pool(), local_user_id, &local_user_form).await?;
 
-  Ok(Json(SuccessResponse::new()))
+  Ok(Json(SuccessResponse::default()))
 }