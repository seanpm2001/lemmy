use actix_web::web::{Data, Json};
use lemmy_api_common::{
  context::LemmyContext,
  person::{LoginResponse, SaveUserSettings},
  utils::{local_user_view_from_jwt, sanitize_html_opt, send_verification_email},
};
use lemmy_db_schema::{
  source::{
    actor_language::LocalUserLanguage,
    local_user::{LocalUser, LocalUserUpdateForm},
    person::{Person, PersonUpdateForm},
  },
  traits::Crud,
  utils::{diesel_option_overwrite, diesel_option_overwrite_to_url},
};
use lemmy_db_views::structs::SiteView;
use lemmy_utils::{
  claims::Claims,
  error::{LemmyError, LemmyErrorExt, LemmyErrorType},
  utils::validation::{
    build_totp_2fa,
    generate_totp_2fa_secret,
    is_valid_bio_field,
    is_valid_display_name,
    is_valid_matrix_id,
  },
};

#[tracing::instrument(skip(context))]
pub async fn save_user_settings(
  data: Json<SaveUserSettings>,
  context: Data<LemmyContext>,
) -> Result<Json<LoginResponse>, LemmyError> {
  let local_user_view = local_user_view_from_jwt(&data.auth, &context).await?;
  let site_view = SiteView::read_local(&mut context.pool()).await?;

  let bio = sanitize_html_opt(&data.bio);
  let display_name = sanitize_html_opt(&data.display_name);

  let avatar = diesel_option_overwrite_to_url(&data.avatar)?;
  let banner = diesel_option_overwrite_to_url(&data.banner)?;
  let bio = diesel_option_overwrite(bio);
  let display_name = diesel_option_overwrite(display_name);
  let matrix_user_id = diesel_option_overwrite(data.matrix_user_id.clone());
  let email_deref = data.email.as_deref().map(str::to_lowercase);
  let email = diesel_option_overwrite(email_deref.clone());

  if let Some(Some(email)) = &email {
    let previous_email = local_user_view.local_user.email.clone().unwrap_or_default();
    // Only send the verification email if there was an email change
    if previous_email.ne(email) {
      send_verification_email(
        &local_user_view,
        email,
        &mut context.pool(),
        context.settings(),
      )
      .await?;
    }
  }

<<<<<<< HEAD
  // When the site requires email, make sure email is not Some(None). IE, an overwrite to a None value
  if let Some(email) = &email {
    if email.is_none() && site_view.local_site.require_email_verification {
      return Err(LemmyErrorType::EmailRequired)?;
=======
    // When the site requires email, make sure email is not Some(None). IE, an overwrite to a None value
    if let Some(email) = &email {
      if email.is_none() && site_view.local_site.require_email_verification {
        Err(LemmyErrorType::EmailRequired)?
      }
>>>>>>> a57658d9
    }
  }

  if let Some(Some(bio)) = &bio {
    is_valid_bio_field(bio)?;
  }

  if let Some(Some(display_name)) = &display_name {
    is_valid_display_name(
      display_name.trim(),
      site_view.local_site.actor_name_max_length as usize,
    )?;
  }

  if let Some(Some(matrix_user_id)) = &matrix_user_id {
    is_valid_matrix_id(matrix_user_id)?;
  }

  let local_user_id = local_user_view.local_user.id;
  let person_id = local_user_view.person.id;
  let default_listing_type = data.default_listing_type;
  let default_sort_type = data.default_sort_type;
  let theme = sanitize_html_opt(&data.theme);

  let person_form = PersonUpdateForm {
    display_name,
    bio,
    matrix_user_id,
    bot_account: data.bot_account,
    avatar,
    banner,
    ..Default::default()
  };

  Person::update(&mut context.pool(), person_id, &person_form)
    .await
    .with_lemmy_type(LemmyErrorType::UserAlreadyExists)?;

  if let Some(discussion_languages) = data.discussion_languages.clone() {
    LocalUserLanguage::update(&mut context.pool(), discussion_languages, local_user_id).await?;
  }

  // If generate_totp is Some(false), this will clear it out from the database.
  let (totp_2fa_secret, totp_2fa_url) = if let Some(generate) = data.generate_totp_2fa {
    if generate {
      let secret = generate_totp_2fa_secret();
      let url =
        build_totp_2fa(&site_view.site.name, &local_user_view.person.name, &secret)?.get_url();
      (Some(Some(secret)), Some(Some(url)))
    } else {
      (Some(None), Some(None))
    }
  } else {
    (None, None)
  };

  let local_user_form = LocalUserUpdateForm {
    email,
    show_avatars: data.show_avatars,
    show_read_posts: data.show_read_posts,
    show_new_post_notifs: data.show_new_post_notifs,
    send_notifications_to_email: data.send_notifications_to_email,
    show_nsfw: data.show_nsfw,
    blur_nsfw: data.blur_nsfw,
    auto_expand: data.auto_expand,
    show_bot_accounts: data.show_bot_accounts,
    show_scores: data.show_scores,
    default_sort_type,
    default_listing_type,
    theme,
    interface_language: data.interface_language.clone(),
    totp_2fa_secret,
    totp_2fa_url,
    open_links_in_new_tab: data.open_links_in_new_tab,
    infinite_scroll_enabled: data.infinite_scroll_enabled,
    ..Default::default()
  };

  let local_user_res =
    LocalUser::update(&mut context.pool(), local_user_id, &local_user_form).await;
  let updated_local_user = match local_user_res {
    Ok(u) => u,
    Err(e) => {
      let err_type = if e.to_string()
        == "duplicate key value violates unique constraint \"local_user_email_key\""
      {
        LemmyErrorType::EmailAlreadyExists
      } else {
        LemmyErrorType::UserAlreadyExists
      };

      return Err(e).with_lemmy_type(err_type);
    }
  };

  // Return the jwt
  Ok(Json(LoginResponse {
    jwt: Some(
      Claims::jwt(
        updated_local_user.id.0,
        &context.secret().jwt_secret,
        &context.settings().hostname,
      )?
      .into(),
    ),
    verify_email_sent: false,
    registration_created: false,
  }))
}<|MERGE_RESOLUTION|>--- conflicted
+++ resolved
@@ -59,18 +59,10 @@
     }
   }
 
-<<<<<<< HEAD
   // When the site requires email, make sure email is not Some(None). IE, an overwrite to a None value
   if let Some(email) = &email {
     if email.is_none() && site_view.local_site.require_email_verification {
-      return Err(LemmyErrorType::EmailRequired)?;
-=======
-    // When the site requires email, make sure email is not Some(None). IE, an overwrite to a None value
-    if let Some(email) = &email {
-      if email.is_none() && site_view.local_site.require_email_verification {
-        Err(LemmyErrorType::EmailRequired)?
-      }
->>>>>>> a57658d9
+      Err(LemmyErrorType::EmailRequired)?
     }
   }
 
