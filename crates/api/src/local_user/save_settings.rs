--- conflicted
+++ resolved
@@ -1,14 +1,9 @@
 use actix_web::web::{Data, Json};
 use lemmy_api_common::{
   context::LemmyContext,
-<<<<<<< HEAD
-  person::{LoginResponse, SaveUserSettings},
+  person::SaveUserSettings,
   utils::send_verification_email,
-=======
-  person::SaveUserSettings,
-  utils::{sanitize_html_api_opt, send_verification_email},
   SuccessResponse,
->>>>>>> dc327652
 };
 use lemmy_db_schema::{
   source::{
