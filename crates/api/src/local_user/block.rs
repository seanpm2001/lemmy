--- conflicted
+++ resolved
@@ -22,39 +22,19 @@
   let target_id = data.person_id;
   let person_id = local_user_view.person.id;
 
-<<<<<<< HEAD
   // Don't let a person block themselves
   if target_id == person_id {
-    return Err(LemmyErrorType::CantBlockYourself)?;
+    Err(LemmyErrorType::CantBlockYourself)?
   }
 
   let person_block_form = PersonBlockForm {
     person_id,
     target_id,
   };
-=======
-    let target_id = data.person_id;
-    let person_id = local_user_view.person.id;
-
-    // Don't let a person block themselves
-    if target_id == person_id {
-      Err(LemmyErrorType::CantBlockYourself)?
-    }
-
-    let person_block_form = PersonBlockForm {
-      person_id,
-      target_id,
-    };
-
-    let target_user = LocalUserView::read_person(&mut context.pool(), target_id).await;
-    if target_user.map(|t| t.local_user.admin) == Ok(true) {
-      Err(LemmyErrorType::CantBlockAdmin)?
-    }
->>>>>>> a57658d9
 
   let target_user = LocalUserView::read_person(&mut context.pool(), target_id).await;
   if target_user.map(|t| t.local_user.admin) == Ok(true) {
-    return Err(LemmyErrorType::CantBlockAdmin)?;
+    Err(LemmyErrorType::CantBlockAdmin)?
   }
 
   if data.block {
