use crate::Perform;
use actix_web::web::Data;
use lemmy_api_common::{
  context::LemmyContext,
  person::{BlockPerson, BlockPersonResponse},
  utils::local_user_view_from_jwt,
};
use lemmy_db_schema::{
  source::person_block::{PersonBlock, PersonBlockForm},
  traits::Blockable,
};
use lemmy_db_views::structs::LocalUserView;
use lemmy_db_views_actor::structs::PersonView;
use lemmy_utils::error::{LemmyError, LemmyErrorExt, LemmyErrorType};

#[async_trait::async_trait(?Send)]
impl Perform for BlockPerson {
  type Response = BlockPersonResponse;

  #[tracing::instrument(skip(context))]
  async fn perform(&self, context: &Data<LemmyContext>) -> Result<BlockPersonResponse, LemmyError> {
    let data: &BlockPerson = self;
    let local_user_view = local_user_view_from_jwt(&data.auth, context).await?;

    let target_id = data.person_id;
    let person_id = local_user_view.person.id;

    // Don't let a person block themselves
    if target_id == person_id {
      return Err(LemmyErrorType::CantBlockYourself)?;
    }

    let person_block_form = PersonBlockForm {
      person_id,
      target_id,
    };

<<<<<<< HEAD
    let target_user = LocalUserView::read_person(context.pool(), person_id).await;
    if target_user.map(|t| t.local_user.admin) == Ok(true) {
      return Err(LemmyError::from_message("cant_block_admin"));
=======
    let target_person_view = PersonView::read(&mut context.pool(), target_id).await?;

    if target_person_view.person.admin {
      return Err(LemmyErrorType::CantBlockAdmin)?;
>>>>>>> 55e383ae
    }

    if data.block {
      PersonBlock::block(&mut context.pool(), &person_block_form)
        .await
        .with_lemmy_type(LemmyErrorType::PersonBlockAlreadyExists)?;
    } else {
      PersonBlock::unblock(&mut context.pool(), &person_block_form)
        .await
        .with_lemmy_type(LemmyErrorType::PersonBlockAlreadyExists)?;
    }

    let target_person_view = PersonView::read(context.pool(), target_id).await?;
    Ok(BlockPersonResponse {
      person_view: target_person_view,
      blocked: data.block,
    })
  }
}<|MERGE_RESOLUTION|>--- conflicted
+++ resolved
@@ -35,16 +35,9 @@
       target_id,
     };
 
-<<<<<<< HEAD
-    let target_user = LocalUserView::read_person(context.pool(), person_id).await;
+    let target_user = LocalUserView::read_person(&mut context.pool(), person_id).await;
     if target_user.map(|t| t.local_user.admin) == Ok(true) {
-      return Err(LemmyError::from_message("cant_block_admin"));
-=======
-    let target_person_view = PersonView::read(&mut context.pool(), target_id).await?;
-
-    if target_person_view.person.admin {
       return Err(LemmyErrorType::CantBlockAdmin)?;
->>>>>>> 55e383ae
     }
 
     if data.block {
@@ -57,9 +50,9 @@
         .with_lemmy_type(LemmyErrorType::PersonBlockAlreadyExists)?;
     }
 
-    let target_person_view = PersonView::read(context.pool(), target_id).await?;
+    let person_view = PersonView::read(&mut context.pool(), target_id).await?;
     Ok(BlockPersonResponse {
-      person_view: target_person_view,
+      person_view,
       blocked: data.block,
     })
   }
