--- conflicted
+++ resolved
@@ -23,25 +23,10 @@
 
   password_length_check(&data.password)?;
 
-<<<<<<< HEAD
   // Make sure passwords match
   if data.password != data.password_verify {
-    return Err(LemmyErrorType::PasswordsDoNotMatch)?;
+    Err(LemmyErrorType::PasswordsDoNotMatch)?
   }
-=======
-    // Fetch the user_id from the token
-    let token = data.token.clone();
-    let local_user_id = PasswordResetRequest::read_from_token(&mut context.pool(), &token)
-      .await
-      .map(|p| p.local_user_id)?;
-
-    password_length_check(&data.password)?;
-
-    // Make sure passwords match
-    if data.password != data.password_verify {
-      Err(LemmyErrorType::PasswordsDoNotMatch)?
-    }
->>>>>>> a57658d9
 
   // Update the user with the new password
   let password = data.password.clone();
