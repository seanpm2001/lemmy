<<<<<<< HEAD
use actix_web::{
  web::{Data, Json},
  HttpResponse,
=======
use actix_web::web::{Data, Json};
use lemmy_api_common::{
  context::LemmyContext,
  person::{VerifyEmail, VerifyEmailResponse},
  utils::send_new_applicant_email_to_admins,
>>>>>>> 608bb6b1
};
use lemmy_api_common::{context::LemmyContext, person::VerifyEmail};
use lemmy_db_schema::{
  source::{
    email_verification::EmailVerification,
    local_user::{LocalUser, LocalUserUpdateForm},
    person::Person,
  },
  traits::Crud,
  RegistrationMode,
};
<<<<<<< HEAD
use lemmy_utils::error::{LemmyErrorExt, LemmyErrorType, LemmyResult};
=======
use lemmy_db_views::structs::SiteView;
use lemmy_utils::error::{LemmyError, LemmyErrorExt, LemmyErrorType};
>>>>>>> 608bb6b1

pub async fn verify_email(
  data: Json<VerifyEmail>,
  context: Data<LemmyContext>,
<<<<<<< HEAD
) -> LemmyResult<HttpResponse> {
=======
) -> Result<Json<VerifyEmailResponse>, LemmyError> {
  let site_view = SiteView::read_local(&mut context.pool()).await?;
>>>>>>> 608bb6b1
  let token = data.token.clone();
  let verification = EmailVerification::read_for_token(&mut context.pool(), &token)
    .await
    .with_lemmy_type(LemmyErrorType::TokenNotFound)?;

  let form = LocalUserUpdateForm {
    // necessary in case this is a new signup
    email_verified: Some(true),
    // necessary in case email of an existing user was changed
    email: Some(Some(verification.email)),
    ..Default::default()
  };
  let local_user_id = verification.local_user_id;

  let local_user = LocalUser::update(&mut context.pool(), local_user_id, &form).await?;

  EmailVerification::delete_old_tokens_for_local_user(&mut context.pool(), local_user_id).await?;

<<<<<<< HEAD
  Ok(HttpResponse::Ok().finish())
=======
  // send out notification about registration application to admins if enabled
  if site_view.local_site.registration_mode == RegistrationMode::RequireApplication
    && site_view.local_site.application_email_admins
  {
    let person = Person::read(&mut context.pool(), local_user.person_id).await?;
    send_new_applicant_email_to_admins(&person.name, &mut context.pool(), context.settings())
      .await?;
  }

  Ok(Json(VerifyEmailResponse {}))
>>>>>>> 608bb6b1
}<|MERGE_RESOLUTION|>--- conflicted
+++ resolved
@@ -1,16 +1,10 @@
-<<<<<<< HEAD
-use actix_web::{
-  web::{Data, Json},
-  HttpResponse,
-=======
 use actix_web::web::{Data, Json};
 use lemmy_api_common::{
   context::LemmyContext,
-  person::{VerifyEmail, VerifyEmailResponse},
+  person::VerifyEmail,
   utils::send_new_applicant_email_to_admins,
->>>>>>> 608bb6b1
+  SuccessResponse,
 };
-use lemmy_api_common::{context::LemmyContext, person::VerifyEmail};
 use lemmy_db_schema::{
   source::{
     email_verification::EmailVerification,
@@ -20,22 +14,14 @@
   traits::Crud,
   RegistrationMode,
 };
-<<<<<<< HEAD
+use lemmy_db_views::structs::SiteView;
 use lemmy_utils::error::{LemmyErrorExt, LemmyErrorType, LemmyResult};
-=======
-use lemmy_db_views::structs::SiteView;
-use lemmy_utils::error::{LemmyError, LemmyErrorExt, LemmyErrorType};
->>>>>>> 608bb6b1
 
 pub async fn verify_email(
   data: Json<VerifyEmail>,
   context: Data<LemmyContext>,
-<<<<<<< HEAD
-) -> LemmyResult<HttpResponse> {
-=======
-) -> Result<Json<VerifyEmailResponse>, LemmyError> {
+) -> LemmyResult<Json<SuccessResponse>> {
   let site_view = SiteView::read_local(&mut context.pool()).await?;
->>>>>>> 608bb6b1
   let token = data.token.clone();
   let verification = EmailVerification::read_for_token(&mut context.pool(), &token)
     .await
@@ -54,9 +40,6 @@
 
   EmailVerification::delete_old_tokens_for_local_user(&mut context.pool(), local_user_id).await?;
 
-<<<<<<< HEAD
-  Ok(HttpResponse::Ok().finish())
-=======
   // send out notification about registration application to admins if enabled
   if site_view.local_site.registration_mode == RegistrationMode::RequireApplication
     && site_view.local_site.application_email_admins
@@ -66,6 +49,5 @@
       .await?;
   }
 
-  Ok(Json(VerifyEmailResponse {}))
->>>>>>> 608bb6b1
+  Ok(Json(SuccessResponse::default()))
 }