use crate::post::SiteMetadata;
use encoding::{all::encodings, DecoderTrap};
use lemmy_db_schema::newtypes::DbUrl;
use lemmy_utils::{error::LemmyError, settings::structs::Settings, version::VERSION};
use percent_encoding::{utf8_percent_encode, NON_ALPHANUMERIC};
use reqwest_middleware::ClientWithMiddleware;
use serde::Deserialize;
use tracing::info;
use url::Url;
use webpage::HTML;

/// Fetches the post link html tags (like title, description, image, etc)
#[tracing::instrument(skip_all)]
pub async fn fetch_site_metadata(
  client: &ClientWithMiddleware,
  url: &Url,
) -> Result<SiteMetadata, LemmyError> {
  info!("Fetching site metadata for url: {}", url);
  let response = client.get(url.as_str()).send().await?;

  // Can't use .text() here, because it only checks the content header, not the actual bytes
  // https://github.com/LemmyNet/lemmy/issues/1964
  let html_bytes = response.bytes().await.map_err(LemmyError::from)?.to_vec();

  let tags = html_to_site_metadata(&html_bytes)?;

  Ok(tags)
}

fn html_to_site_metadata(html_bytes: &[u8]) -> Result<SiteMetadata, LemmyError> {
  let html = String::from_utf8_lossy(html_bytes);

  // Make sure the first line is doctype html
  let first_line = html
    .trim_start()
    .lines()
    .into_iter()
    .next()
    .ok_or_else(|| LemmyError::from_message("No lines in html"))?
    .to_lowercase();

  if !first_line.starts_with("<!doctype html>") {
    return Err(LemmyError::from_message(
      "Site metadata page fetch is not DOCTYPE html",
    ));
  }

  let mut page = HTML::from_string(html.to_string(), None)?;

  // If the web page specifies that it isn't actually UTF-8, re-decode the received bytes with the
  // proper encoding. If the specified encoding cannot be found, fall back to the original UTF-8
  // version.
  if let Some(charset) = page.meta.get("charset") {
    if charset.to_lowercase() != "utf-8" {
      if let Some(encoding_ref) = encodings().iter().find(|e| e.name() == charset) {
        if let Ok(html_with_encoding) = encoding_ref.decode(html_bytes, DecoderTrap::Replace) {
          page = HTML::from_string(html_with_encoding, None)?;
        }
      }
    }
  }

  let page_title = page.title;
  let page_description = page.description;

  let og_description = page
    .opengraph
    .properties
    .get("description")
    .map(|t| t.to_string());
  let og_title = page
    .opengraph
    .properties
    .get("title")
    .map(|t| t.to_string());
  let og_image = page
    .opengraph
    .images
    .get(0)
    .and_then(|ogo| Url::parse(&ogo.url).ok());
  let og_embed_url = page
    .opengraph
    .videos
    .first()
    .and_then(|v| Url::parse(&v.url).ok());

  Ok(SiteMetadata {
    title: og_title.or(page_title),
    description: og_description.or(page_description),
    image: og_image.map(Into::into),
    embed_video_url: og_embed_url.map(Into::into),
  })
}

#[derive(Deserialize, Debug, Clone)]
pub(crate) struct PictrsResponse {
  files: Vec<PictrsFile>,
  msg: String,
}

#[derive(Deserialize, Debug, Clone)]
pub(crate) struct PictrsFile {
  file: String,
  #[allow(dead_code)]
  delete_token: String,
}

#[derive(Deserialize, Debug, Clone)]
pub(crate) struct PictrsPurgeResponse {
  msg: String,
}

#[tracing::instrument(skip_all)]
pub(crate) async fn fetch_pictrs(
  client: &ClientWithMiddleware,
  settings: &Settings,
  image_url: &Url,
) -> Result<PictrsResponse, LemmyError> {
  let pictrs_config = settings.pictrs_config()?;
  is_image_content_type(client, image_url).await?;

  let fetch_url = format!(
    "{}/image/download?url={}",
    pictrs_config.url,
    utf8_percent_encode(image_url.as_str(), NON_ALPHANUMERIC) // TODO this might not be needed
  );

  let response = client
    .get(&fetch_url)
    .timeout(REQWEST_TIMEOUT)
    .send()
    .await?;

<<<<<<< HEAD
  let response: PictrsResponse = response.json().await.map_err(LemmyError::from)?;
=======
    let response = client.get(&fetch_url).send().await?;
>>>>>>> 78083225

  if response.msg == "ok" {
    Ok(response)
  } else {
    Err(LemmyError::from_message(&response.msg))
  }
}

/// Purges an image from pictrs
/// Note: This should often be coerced from a Result to .ok() in order to fail softly, because:
/// - It might fail due to image being not local
/// - It might not be an image
/// - Pictrs might not be set up
pub async fn purge_image_from_pictrs(
  client: &ClientWithMiddleware,
  settings: &Settings,
  image_url: &Url,
) -> Result<(), LemmyError> {
  let pictrs_config = settings.pictrs_config()?;
  is_image_content_type(client, image_url).await?;

  let alias = image_url
    .path_segments()
    .ok_or_else(|| LemmyError::from_message("Image URL missing path segments"))?
    .next_back()
    .ok_or_else(|| LemmyError::from_message("Image URL missing last path segment"))?;

  let purge_url = format!("{}/internal/purge?alias={}", pictrs_config.url, alias);

  let response = client
    .post(&purge_url)
    .timeout(REQWEST_TIMEOUT)
    .header("x-api-token", pictrs_config.api_key)
    .send()
    .await?;

  let response: PictrsPurgeResponse = response.json().await.map_err(LemmyError::from)?;

  if response.msg == "ok" {
    Ok(())
  } else {
    Err(LemmyError::from_message(&response.msg))
  }
}

/// Both are options, since the URL might be either an html page, or an image
/// Returns the SiteMetadata, and a Pictrs URL, if there is a picture associated
#[tracing::instrument(skip_all)]
pub async fn fetch_site_data(
  client: &ClientWithMiddleware,
  settings: &Settings,
  url: Option<&Url>,
) -> (Option<SiteMetadata>, Option<DbUrl>) {
  match &url {
    Some(url) => {
      // Fetch metadata
      // Ignore errors, since it may be an image, or not have the data.
      // Warning, this may ignore SSL errors
      let metadata_option = fetch_site_metadata(client, url).await.ok();

      // Fetch pictrs thumbnail
      let pictrs_hash = match &metadata_option {
        Some(metadata_res) => match &metadata_res.image {
          // Metadata, with image
          // Try to generate a small thumbnail if there's a full sized one from post-links
          Some(metadata_image) => fetch_pictrs(client, settings, metadata_image)
            .await
            .map(|r| r.files[0].file.to_owned()),
          // Metadata, but no image
          None => fetch_pictrs(client, settings, url)
            .await
            .map(|r| r.files[0].file.to_owned()),
        },
        // No metadata, try to fetch the URL as an image
        None => fetch_pictrs(client, settings, url)
          .await
          .map(|r| r.files[0].file.to_owned()),
      };

      // The full urls are necessary for federation
      let pictrs_thumbnail = pictrs_hash
        .map(|p| {
          Url::parse(&format!(
            "{}/pictrs/image/{}",
            settings.get_protocol_and_hostname(),
            p
          ))
          .ok()
        })
        .ok()
        .flatten();

      (metadata_option, pictrs_thumbnail.map(Into::into))
    }
    None => (None, None),
  }
}

#[tracing::instrument(skip_all)]
async fn is_image_content_type(client: &ClientWithMiddleware, url: &Url) -> Result<(), LemmyError> {
  let response = client.get(url.as_str()).send().await?;
  if response
    .headers()
    .get("Content-Type")
    .ok_or_else(|| LemmyError::from_message("No Content-Type header"))?
    .to_str()?
    .starts_with("image/")
  {
    Ok(())
  } else {
    Err(LemmyError::from_message("Not an image type."))
  }
}

pub fn build_user_agent(settings: &Settings) -> String {
  format!(
    "Lemmy/{}; +{}",
    VERSION,
    settings.get_protocol_and_hostname()
  )
}

#[cfg(test)]
mod tests {
  use crate::request::{build_user_agent, fetch_site_metadata, SiteMetadata};
  use lemmy_utils::settings::structs::Settings;
  use url::Url;

  // These helped with testing
  #[actix_rt::test]
  async fn test_site_metadata() {
    let settings = Settings::init().unwrap();
    let client = reqwest::Client::builder()
      .user_agent(build_user_agent(&settings))
      .build()
      .unwrap()
      .into();
    let sample_url = Url::parse("https://gitlab.com/IzzyOnDroid/repo/-/wikis/FAQ").unwrap();
    let sample_res = fetch_site_metadata(&client, &sample_url).await.unwrap();
    assert_eq!(
      SiteMetadata {
        title: Some("FAQ · Wiki · IzzyOnDroid / repo · GitLab".to_string()),
        description: Some(
          "The F-Droid compatible repo at https://apt.izzysoft.de/fdroid/".to_string()
        ),
        image: Some(
          Url::parse("https://gitlab.com/uploads/-/system/project/avatar/4877469/iod_logo.png")
            .unwrap()
            .into()
        ),
        embed_video_url: None,
      },
      sample_res
    );
  }

  // #[test]
  // fn test_pictshare() {
  //   let res = fetch_pictshare("https://upload.wikimedia.org/wikipedia/en/2/27/The_Mandalorian_logo.jpg");
  //   assert!(res.is_ok());
  //   let res_other = fetch_pictshare("https://upload.wikimedia.org/wikipedia/en/2/27/The_Mandalorian_logo.jpgaoeu");
  //   assert!(res_other.is_err());
  // }
}<|MERGE_RESOLUTION|>--- conflicted
+++ resolved
@@ -1,7 +1,12 @@
 use crate::post::SiteMetadata;
 use encoding::{all::encodings, DecoderTrap};
 use lemmy_db_schema::newtypes::DbUrl;
-use lemmy_utils::{error::LemmyError, settings::structs::Settings, version::VERSION};
+use lemmy_utils::{
+  error::LemmyError,
+  settings::structs::Settings,
+  version::VERSION,
+  REQWEST_TIMEOUT,
+};
 use percent_encoding::{utf8_percent_encode, NON_ALPHANUMERIC};
 use reqwest_middleware::ClientWithMiddleware;
 use serde::Deserialize;
@@ -131,11 +136,7 @@
     .send()
     .await?;
 
-<<<<<<< HEAD
   let response: PictrsResponse = response.json().await.map_err(LemmyError::from)?;
-=======
-    let response = client.get(&fetch_url).send().await?;
->>>>>>> 78083225
 
   if response.msg == "ok" {
     Ok(response)
