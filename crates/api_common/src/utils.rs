--- conflicted
+++ resolved
@@ -720,39 +720,6 @@
   Ok(Url::parse(&format!("{community_id}/moderators"))?.into())
 }
 
-<<<<<<< HEAD
-=======
-/// Replace special HTML characters in API parameters to prevent XSS attacks.
-///
-/// Taken from https://github.com/OWASP/CheatSheetSeries/blob/master/cheatsheets/Cross_Site_Scripting_Prevention_Cheat_Sheet.md#output-encoding-for-html-contexts
-///
-/// `>` is left in place because it is interpreted as markdown quote.
-pub fn sanitize_html_api(data: &str) -> String {
-  data
-    .replace('&', "&amp;")
-    .replace('<', "&lt;")
-    .replace('\"', "&quot;")
-    .replace('\'', "&#x27;")
-}
-
-pub fn sanitize_html_api_opt(data: &Option<String>) -> Option<String> {
-  data.as_ref().map(|d| sanitize_html_api(d))
-}
-
-/// Replace special HTML characters in federation parameters to prevent XSS attacks.
-///
-/// Unlike [sanitize_html_api()] it leaves `&` in place to avoid double escaping.
-pub fn sanitize_html_federation(data: &str) -> String {
-  data
-    .replace('<', "&lt;")
-    .replace('\"', "&quot;")
-    .replace('\'', "&#x27;")
-}
-
-pub fn sanitize_html_federation_opt(data: &Option<String>) -> Option<String> {
-  data.as_ref().map(|d| sanitize_html_federation(d))
-}
-
 pub fn create_login_cookie(jwt: Sensitive<String>) -> Cookie<'static> {
   let mut cookie = Cookie::new(AUTH_COOKIE_NAME, jwt.into_inner());
   cookie.set_secure(true);
@@ -761,7 +728,6 @@
   cookie
 }
 
->>>>>>> dc327652
 #[cfg(test)]
 mod tests {
   #![allow(clippy::unwrap_used)]
