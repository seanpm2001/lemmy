--- conflicted
+++ resolved
@@ -303,20 +303,6 @@
   }
 }
 
-<<<<<<< HEAD
-/// Checks the site description length
-pub fn site_description_length_check(description: &str) -> Result<(), LemmyError> {
-  if description.len() > 150 {
-    Err(LemmyError::from_message(
-      LemmyErrorType::SiteDescriptionLengthOverflow,
-    ))
-  } else {
-    Ok(())
-  }
-}
-
-=======
->>>>>>> ad6f244b
 /// Checks for a honeypot. If this field is filled, fail the rest of the function
 pub fn honeypot_check(honeypot: &Option<String>) -> Result<(), LemmyError> {
   if honeypot.is_some() && honeypot != &Some(String::new()) {
