use crate::sensitive::Sensitive;
use lemmy_db_schema::{
<<<<<<< HEAD
  newtypes::{CommunityId, DbUrl, LanguageId, PostId, PostReportId},
=======
  newtypes::{CommentId, CommunityId, DbUrl, PostId, PostReportId},
>>>>>>> 9c3efe32
  ListingType,
  SortType,
};
use lemmy_db_views::structs::{PostReportView, PostView};
use lemmy_db_views_actor::structs::{CommunityModeratorView, CommunityView};
use serde::{Deserialize, Serialize};
use url::Url;

#[derive(Debug, Serialize, Deserialize, Clone, Default)]
pub struct CreatePost {
  pub name: String,
  pub community_id: CommunityId,
  pub url: Option<Url>,
  pub body: Option<String>,
  pub honeypot: Option<String>,
  pub nsfw: Option<bool>,
  pub language_id: Option<LanguageId>,
  pub auth: Sensitive<String>,
}

#[derive(Debug, Serialize, Deserialize, Clone)]
pub struct PostResponse {
  pub post_view: PostView,
}

#[derive(Debug, Serialize, Deserialize, Clone, Default)]
pub struct GetPost {
  pub id: Option<PostId>,
  pub comment_id: Option<CommentId>,
  pub auth: Option<Sensitive<String>>,
}

#[derive(Debug, Serialize, Deserialize, Clone)]
pub struct GetPostResponse {
  pub post_view: PostView,
  pub community_view: CommunityView,
  pub moderators: Vec<CommunityModeratorView>,
  pub online: usize,
}

#[derive(Serialize, Deserialize, Debug, Clone, Default)]
pub struct GetPosts {
  pub type_: Option<ListingType>,
  pub sort: Option<SortType>,
  pub page: Option<i64>,
  pub limit: Option<i64>,
  pub community_id: Option<CommunityId>,
  pub community_name: Option<String>,
  pub saved_only: Option<bool>,
  pub auth: Option<Sensitive<String>>,
}

#[derive(Serialize, Deserialize, Debug, Clone)]
pub struct GetPostsResponse {
  pub posts: Vec<PostView>,
}

#[derive(Debug, Serialize, Deserialize, Clone, Default)]
pub struct CreatePostLike {
  pub post_id: PostId,
  pub score: i16,
  pub auth: Sensitive<String>,
}

#[derive(Debug, Serialize, Deserialize, Clone, Default)]
pub struct EditPost {
  pub post_id: PostId,
  pub name: Option<String>,
  pub url: Option<Url>,
  pub body: Option<String>,
  pub nsfw: Option<bool>,
  pub language_id: Option<LanguageId>,
  pub auth: Sensitive<String>,
}

#[derive(Debug, Serialize, Deserialize, Clone, Default)]
pub struct DeletePost {
  pub post_id: PostId,
  pub deleted: bool,
  pub auth: Sensitive<String>,
}

#[derive(Debug, Serialize, Deserialize, Clone, Default)]
pub struct RemovePost {
  pub post_id: PostId,
  pub removed: bool,
  pub reason: Option<String>,
  pub auth: Sensitive<String>,
}

#[derive(Debug, Serialize, Deserialize, Clone, Default)]
pub struct MarkPostAsRead {
  pub post_id: PostId,
  pub read: bool,
  pub auth: Sensitive<String>,
}

#[derive(Debug, Serialize, Deserialize, Clone, Default)]
pub struct LockPost {
  pub post_id: PostId,
  pub locked: bool,
  pub auth: Sensitive<String>,
}

#[derive(Debug, Serialize, Deserialize, Clone, Default)]
pub struct StickyPost {
  pub post_id: PostId,
  pub stickied: bool,
  pub auth: Sensitive<String>,
}

#[derive(Debug, Serialize, Deserialize, Clone, Default)]
pub struct SavePost {
  pub post_id: PostId,
  pub save: bool,
  pub auth: Sensitive<String>,
}

#[derive(Debug, Serialize, Deserialize, Clone, Default)]
pub struct CreatePostReport {
  pub post_id: PostId,
  pub reason: String,
  pub auth: Sensitive<String>,
}

#[derive(Debug, Serialize, Deserialize, Clone)]
pub struct PostReportResponse {
  pub post_report_view: PostReportView,
}

#[derive(Debug, Serialize, Deserialize, Clone, Default)]
pub struct ResolvePostReport {
  pub report_id: PostReportId,
  pub resolved: bool,
  pub auth: Sensitive<String>,
}

#[derive(Debug, Serialize, Deserialize, Clone, Default)]
pub struct ListPostReports {
  pub page: Option<i64>,
  pub limit: Option<i64>,
  /// Only shows the unresolved reports
  pub unresolved_only: Option<bool>,
  /// if no community is given, it returns reports for all communities moderated by the auth user
  pub community_id: Option<CommunityId>,
  pub auth: Sensitive<String>,
}

#[derive(Debug, Serialize, Deserialize, Clone)]
pub struct ListPostReportsResponse {
  pub post_reports: Vec<PostReportView>,
}

#[derive(Debug, Serialize, Deserialize, Clone)]
pub struct GetSiteMetadata {
  pub url: Url,
}

#[derive(Debug, Serialize, Deserialize, Clone)]
pub struct GetSiteMetadataResponse {
  pub metadata: SiteMetadata,
}

#[derive(Debug, Deserialize, Serialize, PartialEq, Clone)]
pub struct SiteMetadata {
  pub title: Option<String>,
  pub description: Option<String>,
  pub(crate) image: Option<DbUrl>,
  pub embed_video_url: Option<DbUrl>,
}<|MERGE_RESOLUTION|>--- conflicted
+++ resolved
@@ -1,10 +1,6 @@
 use crate::sensitive::Sensitive;
 use lemmy_db_schema::{
-<<<<<<< HEAD
-  newtypes::{CommunityId, DbUrl, LanguageId, PostId, PostReportId},
-=======
-  newtypes::{CommentId, CommunityId, DbUrl, PostId, PostReportId},
->>>>>>> 9c3efe32
+  newtypes::{CommentId, CommunityId, DbUrl, LanguageId, PostId, PostReportId},
   ListingType,
   SortType,
 };
