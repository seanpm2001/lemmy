use lemmy_db_schema::{
  newtypes::{CommentId, CommunityId, DbUrl, LanguageId, PostId, PostReportId},
  ListingType,
  PostFeatureType,
  SortType,
};
use lemmy_db_views::structs::{PaginationCursor, PostReportView, PostView, VoteView};
use lemmy_db_views_actor::structs::{CommunityModeratorView, CommunityView};
use serde::{Deserialize, Serialize};
use serde_with::skip_serializing_none;
#[cfg(feature = "full")]
use ts_rs::TS;
use url::Url;

#[skip_serializing_none]
#[derive(Debug, Serialize, Deserialize, Clone, Default)]
#[cfg_attr(feature = "full", derive(TS))]
#[cfg_attr(feature = "full", ts(export))]
/// Create a post.
pub struct CreatePost {
  pub name: String,
  pub community_id: CommunityId,
  #[cfg_attr(feature = "full", ts(type = "string"))]
  pub url: Option<Url>,
  /// An optional body for the post in markdown.
  pub body: Option<String>,
  /// A honeypot to catch bots. Should be None.
  pub honeypot: Option<String>,
  pub nsfw: Option<bool>,
  pub language_id: Option<LanguageId>,
}

#[derive(Debug, Serialize, Deserialize, Clone)]
#[cfg_attr(feature = "full", derive(TS))]
#[cfg_attr(feature = "full", ts(export))]
pub struct PostResponse {
  pub post_view: PostView,
}

#[skip_serializing_none]
#[derive(Debug, Serialize, Deserialize, Clone)]
#[cfg_attr(feature = "full", derive(TS))]
#[cfg_attr(feature = "full", ts(export))]
/// Get a post. Needs either the post id, or comment_id.
pub struct GetPost {
  pub id: Option<PostId>,
  pub comment_id: Option<CommentId>,
}

#[skip_serializing_none]
#[derive(Debug, Serialize, Deserialize, Clone)]
#[cfg_attr(feature = "full", derive(TS))]
#[cfg_attr(feature = "full", ts(export))]
/// The post response.
pub struct GetPostResponse {
  pub post_view: PostView,
  pub community_view: CommunityView,
  pub moderators: Vec<CommunityModeratorView>,
  /// A list of cross-posts, or other times / communities this link has been posted to.
  pub cross_posts: Vec<PostView>,
}

#[skip_serializing_none]
#[derive(Serialize, Deserialize, Debug, Clone, Default)]
#[cfg_attr(feature = "full", derive(TS))]
#[cfg_attr(feature = "full", ts(export))]
/// Get a list of posts.
pub struct GetPosts {
  pub type_: Option<ListingType>,
  pub sort: Option<SortType>,
  /// DEPRECATED, use page_cursor
  pub page: Option<i64>,
  pub limit: Option<i64>,
  pub community_id: Option<CommunityId>,
  pub community_name: Option<String>,
  pub saved_only: Option<bool>,
  pub liked_only: Option<bool>,
  pub disliked_only: Option<bool>,
  pub page_cursor: Option<PaginationCursor>,
}

#[skip_serializing_none]
#[derive(Serialize, Deserialize, Debug, Clone)]
#[cfg_attr(feature = "full", derive(TS))]
#[cfg_attr(feature = "full", ts(export))]
/// The post list response.
pub struct GetPostsResponse {
  pub posts: Vec<PostView>,
  /// the pagination cursor to use to fetch the next page
  pub next_page: Option<PaginationCursor>,
}

#[derive(Debug, Serialize, Deserialize, Clone, Default)]
#[cfg_attr(feature = "full", derive(TS))]
#[cfg_attr(feature = "full", ts(export))]
/// Like a post.
pub struct CreatePostLike {
  pub post_id: PostId,
  /// Score must be -1, 0, or 1.
  pub score: i16,
}

#[skip_serializing_none]
#[derive(Debug, Serialize, Deserialize, Clone, Default)]
#[cfg_attr(feature = "full", derive(TS))]
#[cfg_attr(feature = "full", ts(export))]
/// Edit a post.
pub struct EditPost {
  pub post_id: PostId,
  pub name: Option<String>,
  #[cfg_attr(feature = "full", ts(type = "string"))]
  pub url: Option<Url>,
  /// An optional body for the post in markdown.
  pub body: Option<String>,
  pub nsfw: Option<bool>,
  pub language_id: Option<LanguageId>,
}

#[derive(Debug, Serialize, Deserialize, Clone, Default)]
#[cfg_attr(feature = "full", derive(TS))]
#[cfg_attr(feature = "full", ts(export))]
/// Delete a post.
pub struct DeletePost {
  pub post_id: PostId,
  pub deleted: bool,
}

#[skip_serializing_none]
#[derive(Debug, Serialize, Deserialize, Clone, Default)]
#[cfg_attr(feature = "full", derive(TS))]
#[cfg_attr(feature = "full", ts(export))]
/// Remove a post (only doable by mods).
pub struct RemovePost {
  pub post_id: PostId,
  pub removed: bool,
  pub reason: Option<String>,
}

#[skip_serializing_none]
#[derive(Debug, Serialize, Deserialize, Clone, Default)]
#[cfg_attr(feature = "full", derive(TS))]
#[cfg_attr(feature = "full", ts(export))]
/// Mark a post as read.
pub struct MarkPostAsRead {
  /// TODO: deprecated, send `post_ids` instead
  pub post_id: Option<PostId>,
  pub post_ids: Option<Vec<PostId>>,
  pub read: bool,
}

#[derive(Debug, Serialize, Deserialize, Clone, Default)]
#[cfg_attr(feature = "full", derive(TS))]
#[cfg_attr(feature = "full", ts(export))]
/// Lock a post (prevent new comments).
pub struct LockPost {
  pub post_id: PostId,
  pub locked: bool,
}

#[derive(Debug, Serialize, Deserialize, Clone, Default)]
#[cfg_attr(feature = "full", derive(TS))]
#[cfg_attr(feature = "full", ts(export))]
/// Feature a post (stickies / pins to the top).
pub struct FeaturePost {
  pub post_id: PostId,
  pub featured: bool,
  pub feature_type: PostFeatureType,
}

#[derive(Debug, Serialize, Deserialize, Clone, Default)]
#[cfg_attr(feature = "full", derive(TS))]
#[cfg_attr(feature = "full", ts(export))]
/// Save / bookmark a post.
pub struct SavePost {
  pub post_id: PostId,
  pub save: bool,
}

#[derive(Debug, Serialize, Deserialize, Clone, Default)]
#[cfg_attr(feature = "full", derive(TS))]
#[cfg_attr(feature = "full", ts(export))]
/// Create a post report.
pub struct CreatePostReport {
  pub post_id: PostId,
  pub reason: String,
}

#[derive(Debug, Serialize, Deserialize, Clone)]
#[cfg_attr(feature = "full", derive(TS))]
#[cfg_attr(feature = "full", ts(export))]
/// The post report response.
pub struct PostReportResponse {
  pub post_report_view: PostReportView,
}

#[derive(Debug, Serialize, Deserialize, Clone, Default)]
#[cfg_attr(feature = "full", derive(TS))]
#[cfg_attr(feature = "full", ts(export))]
/// Resolve a post report (mods only).
pub struct ResolvePostReport {
  pub report_id: PostReportId,
  pub resolved: bool,
}

#[skip_serializing_none]
#[derive(Debug, Serialize, Deserialize, Clone, Default)]
#[cfg_attr(feature = "full", derive(TS))]
#[cfg_attr(feature = "full", ts(export))]
/// List post reports.
pub struct ListPostReports {
  pub page: Option<i64>,
  pub limit: Option<i64>,
  /// Only shows the unresolved reports
  pub unresolved_only: Option<bool>,
  /// if no community is given, it returns reports for all communities moderated by the auth user
  pub community_id: Option<CommunityId>,
}

#[derive(Debug, Serialize, Deserialize, Clone)]
#[cfg_attr(feature = "full", derive(TS))]
#[cfg_attr(feature = "full", ts(export))]
/// The post reports response.
pub struct ListPostReportsResponse {
  pub post_reports: Vec<PostReportView>,
}

#[derive(Debug, Serialize, Deserialize, Clone)]
#[cfg_attr(feature = "full", derive(TS))]
#[cfg_attr(feature = "full", ts(export))]
/// Get metadata for a given site.
pub struct GetSiteMetadata {
  #[cfg_attr(feature = "full", ts(type = "string"))]
  pub url: Url,
}

#[derive(Debug, Serialize, Deserialize, Clone)]
#[cfg_attr(feature = "full", derive(TS))]
#[cfg_attr(feature = "full", ts(export))]
/// The site metadata response.
pub struct GetSiteMetadataResponse {
  pub metadata: LinkMetadata,
}

#[skip_serializing_none]
#[derive(Debug, Deserialize, Serialize, PartialEq, Eq, Clone, Default)]
#[cfg_attr(feature = "full", derive(TS))]
#[cfg_attr(feature = "full", ts(export))]
/// Site metadata, from its opengraph tags.
pub struct LinkMetadata {
  pub title: Option<String>,
  pub description: Option<String>,
  pub(crate) image: Option<DbUrl>,
  pub embed_video_url: Option<DbUrl>,
<<<<<<< HEAD
  pub content_type: Option<String>,
  #[serde(skip)]
  pub thumbnail: Option<DbUrl>,
=======
}

#[skip_serializing_none]
#[derive(Debug, Serialize, Deserialize, Clone, Default)]
#[cfg_attr(feature = "full", derive(TS))]
#[cfg_attr(feature = "full", ts(export))]
/// List post likes. Admins-only.
pub struct ListPostLikes {
  pub post_id: PostId,
  pub page: Option<i64>,
  pub limit: Option<i64>,
}

#[derive(Debug, Serialize, Deserialize, Clone)]
#[cfg_attr(feature = "full", derive(TS))]
#[cfg_attr(feature = "full", ts(export))]
/// The post likes response
pub struct ListPostLikesResponse {
  pub post_likes: Vec<VoteView>,
>>>>>>> a5289dd4
}<|MERGE_RESOLUTION|>--- conflicted
+++ resolved
@@ -251,11 +251,9 @@
   pub description: Option<String>,
   pub(crate) image: Option<DbUrl>,
   pub embed_video_url: Option<DbUrl>,
-<<<<<<< HEAD
   pub content_type: Option<String>,
   #[serde(skip)]
   pub thumbnail: Option<DbUrl>,
-=======
 }
 
 #[skip_serializing_none]
@@ -275,5 +273,4 @@
 /// The post likes response
 pub struct ListPostLikesResponse {
   pub post_likes: Vec<VoteView>,
->>>>>>> a5289dd4
 }