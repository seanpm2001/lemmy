--- conflicted
+++ resolved
@@ -119,14 +119,6 @@
   pub show_new_post_notifs: Option<bool>,
   /// A list of languages you are able to see discussion in.
   pub discussion_languages: Option<Vec<LanguageId>>,
-<<<<<<< HEAD
-  /// Generates a TOTP / 2-factor authentication token.
-  ///
-  /// None leaves it as is, true will generate or regenerate it, false clears it out.
-  pub generate_totp_2fa: Option<bool>,
-=======
-  pub auth: Sensitive<String>,
->>>>>>> 22608ae9
   /// Open links in a new tab
   pub open_links_in_new_tab: Option<bool>,
   /// Enable infinite scroll
