[package]
name = "lemmy_api_common"
version.workspace = true
edition.workspace = true
description.workspace = true
license.workspace = true
homepage.workspace = true
documentation.workspace = true
repository.workspace = true

[lib]
name = "lemmy_api_common"
path = "src/lib.rs"
doctest = false

[lints]
workspace = true

[features]
full = [
  "tracing",
  "rosetta-i18n",
  "lemmy_utils",
  "lemmy_db_views/full",
  "lemmy_db_views_actor/full",
  "lemmy_db_views_moderator/full",
  "activitypub_federation",
  "encoding",
  "reqwest-middleware",
  "webpage",
  "ts-rs",
  "tokio",
  "uuid",
  "reqwest",
  "actix-web",
  "futures",
  "once_cell",
  "jsonwebtoken",
  "mime",
]

[dependencies]
lemmy_db_views = { workspace = true }
lemmy_db_views_moderator = { workspace = true }
lemmy_db_views_actor = { workspace = true }
lemmy_db_schema = { workspace = true }
lemmy_utils = { workspace = true, optional = true }
activitypub_federation = { workspace = true, optional = true }
serde = { workspace = true }
serde_with = { workspace = true }
url = { workspace = true }
chrono = { workspace = true }
tracing = { workspace = true, optional = true }
reqwest-middleware = { workspace = true, optional = true }
regex = { workspace = true }
rosetta-i18n = { workspace = true, optional = true }
anyhow = { workspace = true }
futures = { workspace = true, optional = true }
uuid = { workspace = true, optional = true }
tokio = { workspace = true, optional = true }
reqwest = { workspace = true, optional = true }
ts-rs = { workspace = true, optional = true }
once_cell = { workspace = true, optional = true }
actix-web = { workspace = true, optional = true }
enum-map = { workspace = true }
urlencoding = { workspace = true }
async-trait = { workspace = true }
mime = { version = "0.3.17", optional = true }
webpage = { version = "1.6", default-features = false, features = [
  "serde",
], optional = true }
encoding = { version = "0.2.33", optional = true }
jsonwebtoken = { version = "8.3.0", optional = true }
# necessary for wasmt compilation
getrandom = { version = "0.2.11", features = ["js"] }
task-local-extensions = "0.1.4"

[package.metadata.cargo-machete]
ignored = ["getrandom"]

[dev-dependencies]
serial_test = { workspace = true }
reqwest-middleware = { workspace = true }
<<<<<<< HEAD
serde_json = { workspace = true }
=======
serde_json = { workspace = true }
pretty_assertions = { workspace = true }
>>>>>>> 1f29e721
<|MERGE_RESOLUTION|>--- conflicted
+++ resolved
@@ -81,9 +81,5 @@
 [dev-dependencies]
 serial_test = { workspace = true }
 reqwest-middleware = { workspace = true }
-<<<<<<< HEAD
 serde_json = { workspace = true }
-=======
-serde_json = { workspace = true }
-pretty_assertions = { workspace = true }
->>>>>>> 1f29e721
+pretty_assertions = { workspace = true }