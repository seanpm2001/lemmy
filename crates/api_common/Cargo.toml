--- conflicted
+++ resolved
@@ -1,10 +1,6 @@
 [package]
 name = "lemmy_api_common"
-<<<<<<< HEAD
-version = "0.16.4"
-=======
 version = "0.16.5"
->>>>>>> 1bd57ee5
 edition = "2021"
 description = "A link aggregator for the fediverse"
 license = "AGPL-3.0"
@@ -22,19 +18,11 @@
     "percent-encoding", "encoding", "reqwest-middleware", "webpage"]
 
 [dependencies]
-<<<<<<< HEAD
-lemmy_db_views = { version = "=0.16.4", path = "../db_views" }
-lemmy_db_views_moderator = { version = "=0.16.4", path = "../db_views_moderator" }
-lemmy_db_views_actor = { version = "=0.16.4", path = "../db_views_actor" }
-lemmy_db_schema = { version = "=0.16.4", path = "../db_schema", default-features = false }
-lemmy_utils = { version = "=0.16.4", path = "../utils", optional = true }
-=======
 lemmy_db_views = { version = "=0.16.5", path = "../db_views" }
 lemmy_db_views_moderator = { version = "=0.16.5", path = "../db_views_moderator" }
 lemmy_db_views_actor = { version = "=0.16.5", path = "../db_views_actor" }
 lemmy_db_schema = { version = "=0.16.5", path = "../db_schema", default-features = false }
 lemmy_utils = { version = "=0.16.5", path = "../utils", optional = true }
->>>>>>> 1bd57ee5
 serde = { version = "1.0.136", features = ["derive"] }
 url = "2.2.2"
 actix-web = { version = "4.0.1", default-features = false, features = ["cookies"], optional = true }
