--- conflicted
+++ resolved
@@ -11,11 +11,7 @@
   HttpResponse,
 };
 use futures::stream::{Stream, StreamExt};
-<<<<<<< HEAD
-use lemmy_api_common::{context::LemmyContext, utils::local_user_view_from_jwt};
-=======
 use lemmy_api_common::context::LemmyContext;
->>>>>>> f858d8cb
 use lemmy_db_schema::source::{
   image_upload::{ImageUpload, ImageUploadForm},
   local_site::LocalSite,
@@ -96,16 +92,11 @@
 async fn upload(
   req: HttpRequest,
   body: web::Payload,
+  // require login
   local_user_view: LocalUserView,
   context: web::Data<LemmyContext>,
-  // require login
-  local_user_view: LocalUserView,
 ) -> Result<HttpResponse, Error> {
   // TODO: check rate limit here
-<<<<<<< HEAD
-=======
-
->>>>>>> f858d8cb
   let pictrs_config = context.settings().pictrs_config()?;
   let image_url = format!("{}image", pictrs_config.url);
 
