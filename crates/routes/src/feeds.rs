use actix_web::{error::ErrorBadRequest, *};
use anyhow::anyhow;
use chrono::{DateTime, NaiveDateTime, Utc};
use diesel::PgConnection;
use lemmy_api_common::utils::blocking;
use lemmy_db_schema::{
  newtypes::LocalUserId,
  source::{community::Community, local_user::LocalUser, person::Person},
  traits::{ApubActor, Crud},
  CommentSortType,
  ListingType,
  SortType,
};
use lemmy_db_views::{
<<<<<<< HEAD
  post_view::PostQueryBuilder,
  structs::{LocalUserView, PostView, SiteView},
=======
  post_view::PostQuery,
  structs::{PostView, SiteView},
>>>>>>> c89006c9
};
use lemmy_db_views_actor::{
  comment_reply_view::CommentReplyQuery,
  person_mention_view::PersonMentionQuery,
  structs::{CommentReplyView, PersonMentionView},
};
use lemmy_utils::{claims::Claims, error::LemmyError, utils::markdown_to_html};
use lemmy_websocket::LemmyContext;
use once_cell::sync::Lazy;
use rss::{
  extension::dublincore::DublinCoreExtensionBuilder,
  ChannelBuilder,
  GuidBuilder,
  Item,
  ItemBuilder,
};
use serde::Deserialize;
use std::{collections::BTreeMap, str::FromStr};
use strum::ParseError;

const RSS_FETCH_LIMIT: i64 = 20;

#[derive(Deserialize)]
struct Params {
  sort: Option<String>,
}

enum RequestType {
  Community,
  User,
  Front,
  Inbox,
}

pub fn config(cfg: &mut web::ServiceConfig) {
  cfg
    .route("/feeds/{type}/{name}.xml", web::get().to(get_feed))
    .route("/feeds/all.xml", web::get().to(get_all_feed))
    .route("/feeds/local.xml", web::get().to(get_local_feed));
}

static RSS_NAMESPACE: Lazy<BTreeMap<String, String>> = Lazy::new(|| {
  let mut h = BTreeMap::new();
  h.insert(
    "dc".to_string(),
    rss::extension::dublincore::NAMESPACE.to_string(),
  );
  h
});

#[tracing::instrument(skip_all)]
async fn get_all_feed(
  info: web::Query<Params>,
  context: web::Data<LemmyContext>,
) -> Result<HttpResponse, Error> {
  let sort_type = get_sort_type(info).map_err(ErrorBadRequest)?;
  Ok(get_feed_data(&context, ListingType::All, sort_type).await?)
}

#[tracing::instrument(skip_all)]
async fn get_local_feed(
  info: web::Query<Params>,
  context: web::Data<LemmyContext>,
) -> Result<HttpResponse, Error> {
  let sort_type = get_sort_type(info).map_err(ErrorBadRequest)?;
  Ok(get_feed_data(&context, ListingType::Local, sort_type).await?)
}

#[tracing::instrument(skip_all)]
async fn get_feed_data(
  context: &LemmyContext,
  listing_type: ListingType,
  sort_type: SortType,
) -> Result<HttpResponse, LemmyError> {
  let site_view = blocking(context.pool(), SiteView::read_local).await??;

  let posts = blocking(context.pool(), move |conn| {
    PostQuery::builder()
      .conn(conn)
      .listing_type(Some(listing_type))
      .sort(Some(sort_type))
      .limit(Some(RSS_FETCH_LIMIT))
      .build()
      .list()
  })
  .await??;

  let items = create_post_items(posts, &context.settings().get_protocol_and_hostname())?;

  let mut channel_builder = ChannelBuilder::default();
  channel_builder
    .namespaces(RSS_NAMESPACE.to_owned())
    .title(&format!("{} - {}", site_view.site.name, listing_type))
    .link(context.settings().get_protocol_and_hostname())
    .items(items);

  if let Some(site_desc) = site_view.site.description {
    channel_builder.description(&site_desc);
  }

  let rss = channel_builder.build().to_string();
  Ok(
    HttpResponse::Ok()
      .content_type("application/rss+xml")
      .body(rss),
  )
}

#[tracing::instrument(skip_all)]
async fn get_feed(
  req: HttpRequest,
  info: web::Query<Params>,
  context: web::Data<LemmyContext>,
) -> Result<HttpResponse, Error> {
  let sort_type = get_sort_type(info).map_err(ErrorBadRequest)?;

  let req_type: String = req.match_info().get("type").unwrap_or("none").parse()?;
  let param: String = req.match_info().get("name").unwrap_or("none").parse()?;

  let request_type = match req_type.as_str() {
    "u" => RequestType::User,
    "c" => RequestType::Community,
    "front" => RequestType::Front,
    "inbox" => RequestType::Inbox,
    _ => return Err(ErrorBadRequest(LemmyError::from(anyhow!("wrong_type")))),
  };

  let jwt_secret = context.secret().jwt_secret.to_owned();
  let protocol_and_hostname = context.settings().get_protocol_and_hostname();

  let builder = blocking(context.pool(), move |conn| match request_type {
    RequestType::User => get_feed_user(conn, &sort_type, &param, &protocol_and_hostname),
    RequestType::Community => get_feed_community(conn, &sort_type, &param, &protocol_and_hostname),
    RequestType::Front => get_feed_front(
      conn,
      &jwt_secret,
      &sort_type,
      &param,
      &protocol_and_hostname,
    ),
    RequestType::Inbox => get_feed_inbox(conn, &jwt_secret, &param, &protocol_and_hostname),
  })
  .await?
  .map_err(ErrorBadRequest)?;

  let rss = builder.build().to_string();

  Ok(
    HttpResponse::Ok()
      .content_type("application/rss+xml")
      .body(rss),
  )
}

fn get_sort_type(info: web::Query<Params>) -> Result<SortType, ParseError> {
  let sort_query = info
    .sort
    .to_owned()
    .unwrap_or_else(|| SortType::Hot.to_string());
  SortType::from_str(&sort_query)
}

#[tracing::instrument(skip_all)]
fn get_feed_user(
  conn: &PgConnection,
  sort_type: &SortType,
  user_name: &str,
  protocol_and_hostname: &str,
) -> Result<ChannelBuilder, LemmyError> {
  let site_view = SiteView::read_local(conn)?;
  let person = Person::read_from_name(conn, user_name, false)?;

  let posts = PostQuery::builder()
    .conn(conn)
    .listing_type(Some(ListingType::All))
    .sort(Some(*sort_type))
    .creator_id(Some(person.id))
    .limit(Some(RSS_FETCH_LIMIT))
    .build()
    .list()?;

  let items = create_post_items(posts, protocol_and_hostname)?;

  let mut channel_builder = ChannelBuilder::default();
  channel_builder
    .namespaces(RSS_NAMESPACE.to_owned())
    .title(&format!("{} - {}", site_view.site.name, person.name))
    .link(person.actor_id.to_string())
    .items(items);

  Ok(channel_builder)
}

#[tracing::instrument(skip_all)]
fn get_feed_community(
  conn: &PgConnection,
  sort_type: &SortType,
  community_name: &str,
  protocol_and_hostname: &str,
) -> Result<ChannelBuilder, LemmyError> {
  let site_view = SiteView::read_local(conn)?;
  let community = Community::read_from_name(conn, community_name, false)?;

  let posts = PostQuery::builder()
    .conn(conn)
    .sort(Some(*sort_type))
    .community_id(Some(community.id))
    .limit(Some(RSS_FETCH_LIMIT))
    .build()
    .list()?;

  let items = create_post_items(posts, protocol_and_hostname)?;

  let mut channel_builder = ChannelBuilder::default();
  channel_builder
    .namespaces(RSS_NAMESPACE.to_owned())
    .title(&format!("{} - {}", site_view.site.name, community.name))
    .link(community.actor_id.to_string())
    .items(items);

  if let Some(community_desc) = community.description {
    channel_builder.description(&community_desc);
  }

  Ok(channel_builder)
}

#[tracing::instrument(skip_all)]
fn get_feed_front(
  conn: &PgConnection,
  jwt_secret: &str,
  sort_type: &SortType,
  jwt: &str,
  protocol_and_hostname: &str,
) -> Result<ChannelBuilder, LemmyError> {
  let site_view = SiteView::read_local(conn)?;
  let local_user_id = LocalUserId(Claims::decode(jwt, jwt_secret)?.claims.sub);
  let local_user = LocalUserView::read(conn, local_user_id)?;

<<<<<<< HEAD
  let posts = PostQueryBuilder::create(conn)
    .listing_type(ListingType::Subscribed)
    .set_params_for_user(&Some(local_user))
    .sort(*sort_type)
    .limit(RSS_FETCH_LIMIT)
=======
  let posts = PostQuery::builder()
    .conn(conn)
    .listing_type(Some(ListingType::Subscribed))
    .my_person_id(Some(local_user.person_id))
    .show_bot_accounts(Some(local_user.show_bot_accounts))
    .show_read_posts(Some(local_user.show_read_posts))
    .sort(Some(*sort_type))
    .limit(Some(RSS_FETCH_LIMIT))
    .build()
>>>>>>> c89006c9
    .list()?;

  let items = create_post_items(posts, protocol_and_hostname)?;

  let mut channel_builder = ChannelBuilder::default();
  channel_builder
    .namespaces(RSS_NAMESPACE.to_owned())
    .title(&format!("{} - Subscribed", site_view.site.name))
    .link(protocol_and_hostname)
    .items(items);

  if let Some(site_desc) = site_view.site.description {
    channel_builder.description(&site_desc);
  }

  Ok(channel_builder)
}

#[tracing::instrument(skip_all)]
fn get_feed_inbox(
  conn: &PgConnection,
  jwt_secret: &str,
  jwt: &str,
  protocol_and_hostname: &str,
) -> Result<ChannelBuilder, LemmyError> {
  let site_view = SiteView::read_local(conn)?;
  let local_user_id = LocalUserId(Claims::decode(jwt, jwt_secret)?.claims.sub);
  let local_user = LocalUser::read(conn, local_user_id)?;
  let person_id = local_user.person_id;
  let show_bot_accounts = local_user.show_bot_accounts;

  let sort = CommentSortType::New;

  let replies = CommentReplyQuery::builder()
    .conn(conn)
    .recipient_id(Some(person_id))
    .my_person_id(Some(person_id))
    .show_bot_accounts(Some(show_bot_accounts))
    .sort(Some(sort))
    .limit(Some(RSS_FETCH_LIMIT))
    .build()
    .list()?;

  let mentions = PersonMentionQuery::builder()
    .conn(conn)
    .recipient_id(Some(person_id))
    .my_person_id(Some(person_id))
    .show_bot_accounts(Some(show_bot_accounts))
    .sort(Some(sort))
    .limit(Some(RSS_FETCH_LIMIT))
    .build()
    .list()?;

  let items = create_reply_and_mention_items(replies, mentions, protocol_and_hostname)?;

  let mut channel_builder = ChannelBuilder::default();
  channel_builder
    .namespaces(RSS_NAMESPACE.to_owned())
    .title(&format!("{} - Inbox", site_view.site.name))
    .link(format!("{}/inbox", protocol_and_hostname,))
    .items(items);

  if let Some(site_desc) = site_view.site.description {
    channel_builder.description(&site_desc);
  }

  Ok(channel_builder)
}

#[tracing::instrument(skip_all)]
fn create_reply_and_mention_items(
  replies: Vec<CommentReplyView>,
  mentions: Vec<PersonMentionView>,
  protocol_and_hostname: &str,
) -> Result<Vec<Item>, LemmyError> {
  let mut reply_items: Vec<Item> = replies
    .iter()
    .map(|r| {
      let reply_url = format!(
        "{}/post/{}/comment/{}",
        protocol_and_hostname, r.post.id, r.comment.id
      );
      build_item(
        &r.creator.name,
        &r.comment.published,
        &reply_url,
        &r.comment.content,
        protocol_and_hostname,
      )
    })
    .collect::<Result<Vec<Item>, LemmyError>>()?;

  let mut mention_items: Vec<Item> = mentions
    .iter()
    .map(|m| {
      let mention_url = format!(
        "{}/post/{}/comment/{}",
        protocol_and_hostname, m.post.id, m.comment.id
      );
      build_item(
        &m.creator.name,
        &m.comment.published,
        &mention_url,
        &m.comment.content,
        protocol_and_hostname,
      )
    })
    .collect::<Result<Vec<Item>, LemmyError>>()?;

  reply_items.append(&mut mention_items);
  Ok(reply_items)
}

#[tracing::instrument(skip_all)]
fn build_item(
  creator_name: &str,
  published: &NaiveDateTime,
  url: &str,
  content: &str,
  protocol_and_hostname: &str,
) -> Result<Item, LemmyError> {
  let mut i = ItemBuilder::default();
  i.title(format!("Reply from {}", creator_name));
  let author_url = format!("{}/u/{}", protocol_and_hostname, creator_name);
  i.author(format!(
    "/u/{} <a href=\"{}\">(link)</a>",
    creator_name, author_url
  ));
  let dt = DateTime::<Utc>::from_utc(*published, Utc);
  i.pub_date(dt.to_rfc2822());
  i.comments(url.to_owned());
  let guid = GuidBuilder::default().permalink(true).value(url).build();
  i.guid(guid);
  i.link(url.to_owned());
  // TODO add images
  let html = markdown_to_html(content);
  i.description(html);
  Ok(i.build())
}

#[tracing::instrument(skip_all)]
fn create_post_items(
  posts: Vec<PostView>,
  protocol_and_hostname: &str,
) -> Result<Vec<Item>, LemmyError> {
  let mut items: Vec<Item> = Vec::new();

  for p in posts {
    let mut i = ItemBuilder::default();
    let mut dc_extension = DublinCoreExtensionBuilder::default();

    i.title(p.post.name);

    dc_extension.creators(vec![p.creator.actor_id.to_string()]);

    let dt = DateTime::<Utc>::from_utc(p.post.published, Utc);
    i.pub_date(dt.to_rfc2822());

    let post_url = format!("{}/post/{}", protocol_and_hostname, p.post.id);
    i.link(post_url.to_owned());
    i.comments(post_url.to_owned());
    let guid = GuidBuilder::default()
      .permalink(true)
      .value(&post_url)
      .build();
    i.guid(guid);

    let community_url = format!("{}/c/{}", protocol_and_hostname, p.community.name);

    // TODO add images
    let mut description = format!("submitted by <a href=\"{}\">{}</a> to <a href=\"{}\">{}</a><br>{} points | <a href=\"{}\">{} comments</a>",
    p.creator.actor_id,
    p.creator.name,
    community_url,
    p.community.name,
    p.counts.score,
    post_url,
    p.counts.comments);

    // If its a url post, add it to the description
    if let Some(url) = p.post.url {
      let link_html = format!("<br><a href=\"{url}\">{url}</a>", url = url);
      description.push_str(&link_html);
    }

    if let Some(body) = p.post.body {
      let html = markdown_to_html(&body);
      description.push_str(&html);
    }

    i.description(description);

    i.dublin_core_ext(dc_extension.build());
    items.push(i.build());
  }

  Ok(items)
}<|MERGE_RESOLUTION|>--- conflicted
+++ resolved
@@ -12,13 +12,8 @@
   SortType,
 };
 use lemmy_db_views::{
-<<<<<<< HEAD
-  post_view::PostQueryBuilder,
-  structs::{LocalUserView, PostView, SiteView},
-=======
   post_view::PostQuery,
   structs::{PostView, SiteView},
->>>>>>> c89006c9
 };
 use lemmy_db_views_actor::{
   comment_reply_view::CommentReplyQuery,
@@ -256,15 +251,8 @@
 ) -> Result<ChannelBuilder, LemmyError> {
   let site_view = SiteView::read_local(conn)?;
   let local_user_id = LocalUserId(Claims::decode(jwt, jwt_secret)?.claims.sub);
-  let local_user = LocalUserView::read(conn, local_user_id)?;
-
-<<<<<<< HEAD
-  let posts = PostQueryBuilder::create(conn)
-    .listing_type(ListingType::Subscribed)
-    .set_params_for_user(&Some(local_user))
-    .sort(*sort_type)
-    .limit(RSS_FETCH_LIMIT)
-=======
+  let local_user = LocalUser::read(conn, local_user_id)?;
+
   let posts = PostQuery::builder()
     .conn(conn)
     .listing_type(Some(ListingType::Subscribed))
@@ -274,7 +262,6 @@
     .sort(Some(*sort_type))
     .limit(Some(RSS_FETCH_LIMIT))
     .build()
->>>>>>> c89006c9
     .list()?;
 
   let items = create_post_items(posts, protocol_and_hostname)?;
