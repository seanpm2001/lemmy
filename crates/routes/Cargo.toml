[package]
name = "lemmy_routes"
version.workspace = true
edition.workspace = true
description.workspace = true
license.workspace = true
homepage.workspace = true
documentation.workspace = true
repository.workspace = true

[lib]
doctest = false

[dependencies]
lemmy_utils = { workspace = true }
lemmy_db_views = { workspace = true }
lemmy_db_views_actor = { workspace = true }
lemmy_db_schema = { workspace = true }
lemmy_api_common = { workspace = true, features = ["full"] }
activitypub_federation = { workspace = true }
actix-web = { workspace = true, features = ["cookies"] }
anyhow = { workspace = true }
chrono = { workspace = true }
futures = { workspace = true }
reqwest = { workspace = true, features = ["stream"] }
reqwest-middleware = { workspace = true }
serde = { workspace = true }
url = { workspace = true }
strum = { workspace = true }
once_cell = { workspace = true }
tracing = { workspace = true }
tokio = { workspace = true }
<<<<<<< HEAD
urlencoding = { workspace = true }
rss = "2.0.4"
=======
rss = "2.0.6"
>>>>>>> 766ca99f
<|MERGE_RESOLUTION|>--- conflicted
+++ resolved
@@ -30,9 +30,5 @@
 once_cell = { workspace = true }
 tracing = { workspace = true }
 tokio = { workspace = true }
-<<<<<<< HEAD
 urlencoding = { workspace = true }
-rss = "2.0.4"
-=======
-rss = "2.0.6"
->>>>>>> 766ca99f
+rss = "2.0.6"