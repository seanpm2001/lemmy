--- conflicted
+++ resolved
@@ -23,13 +23,8 @@
 url = { version = "2.3.1", features = ["serde"] }
 strum = "0.24.1"
 strum_macros = "0.24.3"
-<<<<<<< HEAD
 serde_json = { version = "1.0.87", features = ["preserve_order"], optional = true }
-activitypub_federation = { version = "0.2.2", optional = true }
-=======
-serde_json = { version = "1.0.85", features = ["preserve_order"], optional = true }
 activitypub_federation = { version = "0.2.3", optional = true }
->>>>>>> 7aa6d6b3
 lemmy_utils = { version = "=0.16.5", path = "../utils", optional = true }
 bcrypt = { version = "0.13.0", optional = true }
 diesel = { version = "2.0.2", features = ["postgres","chrono", "serde_json"], optional = true }
