[package]
name = "lemmy_db_schema"
<<<<<<< HEAD
version = "0.16.4"
=======
version = "0.16.5"
>>>>>>> 1bd57ee5
edition = "2021"
description = "A link aggregator for the fediverse"
license = "AGPL-3.0"
homepage = "https://join-lemmy.org/"
documentation = "https://join-lemmy.org/docs/en/index.html"

[lib]
name = "lemmy_db_schema"
path = "src/lib.rs"
doctest = false

[features]
full = ["diesel", "diesel-derive-newtype", "diesel_migrations", "bcrypt", "lemmy_utils",
    "lemmy_apub_lib", "sha2", "regex", "once_cell", "serde_json"]

[dependencies]
chrono = { version = "0.4.19", features = ["serde"], default-features = false }
serde = { version = "1.0.136", features = ["derive"] }
url = { version = "2.2.2", features = ["serde"] }
strum =  "0.24.0"
strum_macros = "0.24.0"
serde_json = { version = "1.0.79", features = ["preserve_order"], optional = true }
<<<<<<< HEAD
lemmy_apub_lib = { version = "=0.16.4", path = "../apub_lib", optional = true }
lemmy_utils = { version = "=0.16.4", path = "../utils", optional = true }
=======
lemmy_apub_lib = { version = "=0.16.5", path = "../apub_lib", optional = true }
lemmy_utils = { version = "=0.16.5", path = "../utils", optional = true }
>>>>>>> 1bd57ee5
bcrypt = { version = "0.12.1", optional = true }
diesel = { version = "1.4.8", features = ["postgres","chrono","r2d2","serde_json"], optional = true }
diesel-derive-newtype = { version = "0.1.2", optional = true }
diesel_migrations = { version = "1.4.0", optional = true }
sha2 = { version = "0.10.2", optional = true }
regex = { version = "1.5.5", optional = true }
once_cell = { version = "1.10.0", optional = true }

[dev-dependencies]
serial_test = "0.6.0"<|MERGE_RESOLUTION|>--- conflicted
+++ resolved
@@ -1,10 +1,6 @@
 [package]
 name = "lemmy_db_schema"
-<<<<<<< HEAD
-version = "0.16.4"
-=======
 version = "0.16.5"
->>>>>>> 1bd57ee5
 edition = "2021"
 description = "A link aggregator for the fediverse"
 license = "AGPL-3.0"
@@ -27,13 +23,8 @@
 strum =  "0.24.0"
 strum_macros = "0.24.0"
 serde_json = { version = "1.0.79", features = ["preserve_order"], optional = true }
-<<<<<<< HEAD
-lemmy_apub_lib = { version = "=0.16.4", path = "../apub_lib", optional = true }
-lemmy_utils = { version = "=0.16.4", path = "../utils", optional = true }
-=======
 lemmy_apub_lib = { version = "=0.16.5", path = "../apub_lib", optional = true }
 lemmy_utils = { version = "=0.16.5", path = "../utils", optional = true }
->>>>>>> 1bd57ee5
 bcrypt = { version = "0.12.1", optional = true }
 diesel = { version = "1.4.8", features = ["postgres","chrono","r2d2","serde_json"], optional = true }
 diesel-derive-newtype = { version = "0.1.2", optional = true }
