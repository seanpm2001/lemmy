--- conflicted
+++ resolved
@@ -27,7 +27,7 @@
   #[test]
   #[serial]
   fn test_crud() {
-    let conn = establish_unpooled_connection();
+    let conn = &mut establish_unpooled_connection();
 
     let new_person = PersonForm {
       name: "thommy_user_agg".into(),
@@ -35,7 +35,7 @@
       ..PersonForm::default()
     };
 
-    let inserted_person = Person::create(&mut conn, &new_person).unwrap();
+    let inserted_person = Person::create(conn, &new_person).unwrap();
 
     let another_person = PersonForm {
       name: "jerry_user_agg".into(),
@@ -43,7 +43,7 @@
       ..PersonForm::default()
     };
 
-    let another_inserted_person = Person::create(&mut conn, &another_person).unwrap();
+    let another_inserted_person = Person::create(conn, &another_person).unwrap();
 
     let new_community = CommunityForm {
       name: "TIL_site_agg".into(),
@@ -52,7 +52,7 @@
       ..CommunityForm::default()
     };
 
-    let inserted_community = Community::create(&mut conn, &new_community).unwrap();
+    let inserted_community = Community::create(conn, &new_community).unwrap();
 
     let new_post = PostForm {
       name: "A test post".into(),
@@ -61,7 +61,7 @@
       ..PostForm::default()
     };
 
-    let inserted_post = Post::create(&mut conn, &new_post).unwrap();
+    let inserted_post = Post::create(conn, &new_post).unwrap();
 
     let post_like = PostLikeForm {
       post_id: inserted_post.id,
@@ -69,7 +69,7 @@
       score: 1,
     };
 
-    let _inserted_post_like = PostLike::like(&mut conn, &post_like).unwrap();
+    let _inserted_post_like = PostLike::like(conn, &post_like).unwrap();
 
     let comment_form = CommentForm {
       content: "A test comment".into(),
@@ -78,11 +78,7 @@
       ..CommentForm::default()
     };
 
-<<<<<<< HEAD
-    let inserted_comment = Comment::create(&conn, &comment_form, None).unwrap();
-=======
-    let inserted_comment = Comment::create(&mut conn, &comment_form).unwrap();
->>>>>>> 36cb5120
+    let inserted_comment = Comment::create(conn, &comment_form, None).unwrap();
 
     let mut comment_like = CommentLikeForm {
       comment_id: inserted_comment.id,
@@ -91,7 +87,7 @@
       score: 1,
     };
 
-    let _inserted_comment_like = CommentLike::like(&mut conn, &comment_like).unwrap();
+    let _inserted_comment_like = CommentLike::like(conn, &comment_like).unwrap();
 
     let child_comment_form = CommentForm {
       content: "A test comment".into(),
@@ -100,12 +96,8 @@
       ..CommentForm::default()
     };
 
-<<<<<<< HEAD
     let inserted_child_comment =
-      Comment::create(&conn, &child_comment_form, Some(&inserted_comment.path)).unwrap();
-=======
-    let inserted_child_comment = Comment::create(&mut conn, &child_comment_form).unwrap();
->>>>>>> 36cb5120
+      Comment::create(conn, &child_comment_form, Some(&inserted_comment.path)).unwrap();
 
     let child_comment_like = CommentLikeForm {
       comment_id: inserted_child_comment.id,
@@ -114,10 +106,9 @@
       score: 1,
     };
 
-    let _inserted_child_comment_like = CommentLike::like(&mut conn, &child_comment_like).unwrap();
+    let _inserted_child_comment_like = CommentLike::like(conn, &child_comment_like).unwrap();
 
-    let person_aggregates_before_delete =
-      PersonAggregates::read(&mut conn, inserted_person.id).unwrap();
+    let person_aggregates_before_delete = PersonAggregates::read(conn, inserted_person.id).unwrap();
 
     assert_eq!(1, person_aggregates_before_delete.post_count);
     assert_eq!(1, person_aggregates_before_delete.post_score);
@@ -125,57 +116,45 @@
     assert_eq!(2, person_aggregates_before_delete.comment_score);
 
     // Remove a post like
-    PostLike::remove(&mut conn, inserted_person.id, inserted_post.id).unwrap();
-    let after_post_like_remove = PersonAggregates::read(&mut conn, inserted_person.id).unwrap();
+    PostLike::remove(conn, inserted_person.id, inserted_post.id).unwrap();
+    let after_post_like_remove = PersonAggregates::read(conn, inserted_person.id).unwrap();
     assert_eq!(0, after_post_like_remove.post_score);
 
     // Remove a parent comment (the scores should also be removed)
-<<<<<<< HEAD
-    Comment::delete(&conn, inserted_comment.id).unwrap();
-    Comment::delete(&conn, inserted_child_comment.id).unwrap();
-    let after_parent_comment_delete = PersonAggregates::read(&conn, inserted_person.id).unwrap();
-=======
-    Comment::delete(&mut conn, inserted_comment.id).unwrap();
-    let after_parent_comment_delete =
-      PersonAggregates::read(&mut conn, inserted_person.id).unwrap();
->>>>>>> 36cb5120
+    Comment::delete(conn, inserted_comment.id).unwrap();
+    Comment::delete(conn, inserted_child_comment.id).unwrap();
+    let after_parent_comment_delete = PersonAggregates::read(conn, inserted_person.id).unwrap();
     assert_eq!(0, after_parent_comment_delete.comment_count);
     assert_eq!(0, after_parent_comment_delete.comment_score);
 
     // Add in the two comments again, then delete the post.
-<<<<<<< HEAD
-    let new_parent_comment = Comment::create(&conn, &comment_form, None).unwrap();
+    let new_parent_comment = Comment::create(conn, &comment_form, None).unwrap();
     let _new_child_comment =
-      Comment::create(&conn, &child_comment_form, Some(&new_parent_comment.path)).unwrap();
-=======
-    let new_parent_comment = Comment::create(&mut conn, &comment_form).unwrap();
-    child_comment_form.parent_id = Some(new_parent_comment.id);
-    Comment::create(&mut conn, &child_comment_form).unwrap();
->>>>>>> 36cb5120
+      Comment::create(conn, &child_comment_form, Some(&new_parent_comment.path)).unwrap();
     comment_like.comment_id = new_parent_comment.id;
-    CommentLike::like(&mut conn, &comment_like).unwrap();
-    let after_comment_add = PersonAggregates::read(&mut conn, inserted_person.id).unwrap();
+    CommentLike::like(conn, &comment_like).unwrap();
+    let after_comment_add = PersonAggregates::read(conn, inserted_person.id).unwrap();
     assert_eq!(2, after_comment_add.comment_count);
     assert_eq!(1, after_comment_add.comment_score);
 
-    Post::delete(&mut conn, inserted_post.id).unwrap();
-    let after_post_delete = PersonAggregates::read(&mut conn, inserted_person.id).unwrap();
+    Post::delete(conn, inserted_post.id).unwrap();
+    let after_post_delete = PersonAggregates::read(conn, inserted_person.id).unwrap();
     assert_eq!(0, after_post_delete.comment_score);
     assert_eq!(0, after_post_delete.comment_count);
     assert_eq!(0, after_post_delete.post_score);
     assert_eq!(0, after_post_delete.post_count);
 
     // This should delete all the associated rows, and fire triggers
-    let person_num_deleted = Person::delete(&mut conn, inserted_person.id).unwrap();
+    let person_num_deleted = Person::delete(conn, inserted_person.id).unwrap();
     assert_eq!(1, person_num_deleted);
-    Person::delete(&mut conn, another_inserted_person.id).unwrap();
+    Person::delete(conn, another_inserted_person.id).unwrap();
 
     // Delete the community
-    let community_num_deleted = Community::delete(&mut conn, inserted_community.id).unwrap();
+    let community_num_deleted = Community::delete(conn, inserted_community.id).unwrap();
     assert_eq!(1, community_num_deleted);
 
     // Should be none found
-    let after_delete = PersonAggregates::read(&mut conn, inserted_person.id);
+    let after_delete = PersonAggregates::read(conn, inserted_person.id);
     assert!(after_delete.is_err());
   }
 }