--- conflicted
+++ resolved
@@ -395,14 +395,11 @@
         accepted_application -> Bool,
         totp_2fa_secret -> Nullable<Text>,
         totp_2fa_url -> Nullable<Text>,
-<<<<<<< HEAD
-        admin -> Bool
-=======
         open_links_in_new_tab -> Bool,
+        infinite_scroll_enabled -> Bool,
         blur_nsfw -> Bool,
         auto_expand -> Bool,
-        infinite_scroll_enabled -> Bool,
->>>>>>> 55e383ae
+        admin -> Bool,
     }
 }
 
