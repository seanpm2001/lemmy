--- conflicted
+++ resolved
@@ -575,26 +575,26 @@
 }
 
 table! {
-<<<<<<< HEAD
   admin_purge_comment (id) {
     id -> Int4,
     admin_person_id -> Int4,
     post_id -> Int4,
     reason -> Nullable<Text>,
     when_ -> Timestamp,
-=======
+  }
+}
+
+table! {
   email_verification (id) {
     id -> Int4,
     local_user_id -> Int4,
     email -> Text,
     verification_token -> Varchar,
     published -> Timestamp,
->>>>>>> 611d336f
   }
 }
 
 table! {
-<<<<<<< HEAD
   admin_purge_community (id) {
     id -> Int4,
     admin_person_id -> Int4,
@@ -620,7 +620,9 @@
     reason -> Nullable<Text>,
     when_ -> Timestamp,
   }
-=======
+}
+
+table! {
     registration_application (id) {
         id -> Int4,
         local_user_id -> Int4,
@@ -640,7 +642,6 @@
         hidden -> Nullable<Bool>,
         when_ -> Timestamp,
     }
->>>>>>> 611d336f
 }
 
 joinable!(comment_alias_1 -> person_alias_1 (creator_id));
@@ -759,13 +760,10 @@
   comment_alias_1,
   person_alias_1,
   person_alias_2,
-<<<<<<< HEAD
   admin_purge_comment,
   admin_purge_community,
   admin_purge_person,
   admin_purge_post,
-=======
   email_verification,
   registration_application
->>>>>>> 611d336f
 );