// @generated automatically by Diesel CLI.

pub mod sql_types {
    #[derive(diesel::sql_types::SqlType)]
    #[diesel(postgres_type(name = "actor_type_enum"))]
    pub struct ActorTypeEnum;

    #[derive(diesel::sql_types::SqlType)]
    #[diesel(postgres_type(name = "listing_type_enum"))]
    pub struct ListingTypeEnum;

    #[derive(diesel::sql_types::SqlType)]
    #[diesel(postgres_type(name = "ltree"))]
    pub struct Ltree;

    #[derive(diesel::sql_types::SqlType)]
    #[diesel(postgres_type(name = "post_listing_mode_enum"))]
    pub struct PostListingModeEnum;

    #[derive(diesel::sql_types::SqlType)]
    #[diesel(postgres_type(name = "registration_mode_enum"))]
    pub struct RegistrationModeEnum;

    #[derive(diesel::sql_types::SqlType)]
    #[diesel(postgres_type(name = "sort_type_enum"))]
    pub struct SortTypeEnum;
}

diesel::table! {
    admin_purge_comment (id) {
        id -> Int4,
        admin_person_id -> Int4,
        post_id -> Int4,
        reason -> Nullable<Text>,
        when_ -> Timestamptz,
    }
}

diesel::table! {
    admin_purge_community (id) {
        id -> Int4,
        admin_person_id -> Int4,
        reason -> Nullable<Text>,
        when_ -> Timestamptz,
    }
}

diesel::table! {
    admin_purge_person (id) {
        id -> Int4,
        admin_person_id -> Int4,
        reason -> Nullable<Text>,
        when_ -> Timestamptz,
    }
}

diesel::table! {
    admin_purge_post (id) {
        id -> Int4,
        admin_person_id -> Int4,
        community_id -> Int4,
        reason -> Nullable<Text>,
        when_ -> Timestamptz,
    }
}

diesel::table! {
    captcha_answer (id) {
        id -> Int4,
        uuid -> Uuid,
        answer -> Text,
        published -> Timestamptz,
    }
}

diesel::table! {
    use diesel::sql_types::*;
    use diesel_ltree::sql_types::Ltree;

    comment (id) {
        id -> Int4,
        creator_id -> Int4,
        post_id -> Int4,
        content -> Text,
        removed -> Bool,
        published -> Timestamptz,
        updated -> Nullable<Timestamptz>,
        deleted -> Bool,
        #[max_length = 255]
        ap_id -> Varchar,
        local -> Bool,
        path -> Ltree,
        distinguished -> Bool,
        language_id -> Int4,
    }
}

diesel::table! {
    comment_aggregates (id) {
        id -> Int4,
        comment_id -> Int4,
        score -> Int8,
        upvotes -> Int8,
        downvotes -> Int8,
        published -> Timestamptz,
        child_count -> Int4,
        hot_rank -> Float8,
        controversy_rank -> Float8,
    }
}

diesel::table! {
    comment_like (id) {
        id -> Int4,
        person_id -> Int4,
        comment_id -> Int4,
        post_id -> Int4,
        score -> Int2,
        published -> Timestamptz,
    }
}

diesel::table! {
    comment_reply (id) {
        id -> Int4,
        recipient_id -> Int4,
        comment_id -> Int4,
        read -> Bool,
        published -> Timestamptz,
    }
}

diesel::table! {
    comment_report (id) {
        id -> Int4,
        creator_id -> Int4,
        comment_id -> Int4,
        original_comment_text -> Text,
        reason -> Text,
        resolved -> Bool,
        resolver_id -> Nullable<Int4>,
        published -> Timestamptz,
        updated -> Nullable<Timestamptz>,
    }
}

diesel::table! {
    comment_saved (id) {
        id -> Int4,
        comment_id -> Int4,
        person_id -> Int4,
        published -> Timestamptz,
    }
}

diesel::table! {
    community (id) {
        id -> Int4,
        #[max_length = 255]
        name -> Varchar,
        #[max_length = 255]
        title -> Varchar,
        description -> Nullable<Text>,
        removed -> Bool,
        published -> Timestamptz,
        updated -> Nullable<Timestamptz>,
        deleted -> Bool,
        nsfw -> Bool,
        #[max_length = 255]
        actor_id -> Varchar,
        local -> Bool,
        private_key -> Nullable<Text>,
        public_key -> Text,
        last_refreshed_at -> Timestamptz,
        icon -> Nullable<Text>,
        banner -> Nullable<Text>,
        #[max_length = 255]
        followers_url -> Varchar,
        #[max_length = 255]
        inbox_url -> Varchar,
        #[max_length = 255]
        shared_inbox_url -> Nullable<Varchar>,
        hidden -> Bool,
        posting_restricted_to_mods -> Bool,
        instance_id -> Int4,
        #[max_length = 255]
        moderators_url -> Nullable<Varchar>,
        #[max_length = 255]
        featured_url -> Nullable<Varchar>,
    }
}

diesel::table! {
    community_aggregates (id) {
        id -> Int4,
        community_id -> Int4,
        subscribers -> Int8,
        posts -> Int8,
        comments -> Int8,
        published -> Timestamptz,
        users_active_day -> Int8,
        users_active_week -> Int8,
        users_active_month -> Int8,
        users_active_half_year -> Int8,
        hot_rank -> Float8,
    }
}

diesel::table! {
    community_block (id) {
        id -> Int4,
        person_id -> Int4,
        community_id -> Int4,
        published -> Timestamptz,
    }
}

diesel::table! {
    community_follower (id) {
        id -> Int4,
        community_id -> Int4,
        person_id -> Int4,
        published -> Timestamptz,
        pending -> Bool,
    }
}

diesel::table! {
    community_language (id) {
        id -> Int4,
        community_id -> Int4,
        language_id -> Int4,
    }
}

diesel::table! {
    community_moderator (id) {
        id -> Int4,
        community_id -> Int4,
        person_id -> Int4,
        published -> Timestamptz,
    }
}

diesel::table! {
    community_person_ban (id) {
        id -> Int4,
        community_id -> Int4,
        person_id -> Int4,
        published -> Timestamptz,
        expires -> Nullable<Timestamptz>,
    }
}

diesel::table! {
    custom_emoji (id) {
        id -> Int4,
        local_site_id -> Int4,
        #[max_length = 128]
        shortcode -> Varchar,
        image_url -> Text,
        alt_text -> Text,
        category -> Text,
        published -> Timestamptz,
        updated -> Nullable<Timestamptz>,
    }
}

diesel::table! {
    custom_emoji_keyword (id) {
        id -> Int4,
        custom_emoji_id -> Int4,
        #[max_length = 128]
        keyword -> Varchar,
    }
}

diesel::table! {
    email_verification (id) {
        id -> Int4,
        local_user_id -> Int4,
        email -> Text,
        verification_token -> Text,
        published -> Timestamptz,
    }
}

diesel::table! {
    federation_allowlist (id) {
        id -> Int4,
        instance_id -> Int4,
        published -> Timestamptz,
        updated -> Nullable<Timestamptz>,
    }
}

diesel::table! {
    federation_blocklist (id) {
        id -> Int4,
        instance_id -> Int4,
        published -> Timestamptz,
        updated -> Nullable<Timestamptz>,
    }
}

diesel::table! {
    federation_queue_state (id) {
        id -> Int4,
        instance_id -> Int4,
        last_successful_id -> Int8,
        fail_count -> Int4,
        last_retry -> Timestamptz,
    }
}

diesel::table! {
    image_upload (id) {
        id -> Int4,
        local_user_id -> Int4,
        pictrs_alias -> Text,
        pictrs_delete_token -> Text,
        published -> Timestamptz,
    }
}

diesel::table! {
    instance (id) {
        id -> Int4,
        #[max_length = 255]
        domain -> Varchar,
        published -> Timestamptz,
        updated -> Nullable<Timestamptz>,
        #[max_length = 255]
        software -> Nullable<Varchar>,
        #[max_length = 255]
        version -> Nullable<Varchar>,
    }
}

diesel::table! {
    instance_block (id) {
        id -> Int4,
        person_id -> Int4,
        instance_id -> Int4,
        published -> Timestamptz,
    }
}

diesel::table! {
    language (id) {
        id -> Int4,
        #[max_length = 3]
        code -> Varchar,
        name -> Text,
    }
}

diesel::table! {
    use diesel::sql_types::*;
    use super::sql_types::ListingTypeEnum;
    use super::sql_types::RegistrationModeEnum;

    local_site (id) {
        id -> Int4,
        site_id -> Int4,
        site_setup -> Bool,
        enable_downvotes -> Bool,
        enable_nsfw -> Bool,
        community_creation_admin_only -> Bool,
        require_email_verification -> Bool,
        application_question -> Nullable<Text>,
        private_instance -> Bool,
        default_theme -> Text,
        default_post_listing_type -> ListingTypeEnum,
        legal_information -> Nullable<Text>,
        hide_modlog_mod_names -> Bool,
        application_email_admins -> Bool,
        slur_filter_regex -> Nullable<Text>,
        actor_name_max_length -> Int4,
        federation_enabled -> Bool,
        captcha_enabled -> Bool,
        #[max_length = 255]
        captcha_difficulty -> Varchar,
        published -> Timestamptz,
        updated -> Nullable<Timestamptz>,
        registration_mode -> RegistrationModeEnum,
        reports_email_admins -> Bool,
    }
}

diesel::table! {
    local_site_rate_limit (id) {
        id -> Int4,
        local_site_id -> Int4,
        message -> Int4,
        message_per_second -> Int4,
        post -> Int4,
        post_per_second -> Int4,
        register -> Int4,
        register_per_second -> Int4,
        image -> Int4,
        image_per_second -> Int4,
        comment -> Int4,
        comment_per_second -> Int4,
        search -> Int4,
        search_per_second -> Int4,
        published -> Timestamptz,
        updated -> Nullable<Timestamptz>,
    }
}

diesel::table! {
    use diesel::sql_types::*;
    use super::sql_types::SortTypeEnum;
    use super::sql_types::ListingTypeEnum;
    use super::sql_types::PostListingModeEnum;

    local_user (id) {
        id -> Int4,
        person_id -> Int4,
        password_encrypted -> Text,
        email -> Nullable<Text>,
        show_nsfw -> Bool,
        theme -> Text,
        default_sort_type -> SortTypeEnum,
        default_listing_type -> ListingTypeEnum,
        #[max_length = 20]
        interface_language -> Varchar,
        show_avatars -> Bool,
        send_notifications_to_email -> Bool,
        validator_time -> Timestamptz,
        show_scores -> Bool,
        show_bot_accounts -> Bool,
        show_read_posts -> Bool,
        show_new_post_notifs -> Bool,
        email_verified -> Bool,
        accepted_application -> Bool,
        totp_2fa_secret -> Nullable<Text>,
        totp_2fa_url -> Nullable<Text>,
        open_links_in_new_tab -> Bool,
        blur_nsfw -> Bool,
        auto_expand -> Bool,
        infinite_scroll_enabled -> Bool,
        admin -> Bool,
        post_listing_mode -> PostListingModeEnum,
    }
}

diesel::table! {
    local_user_language (id) {
        id -> Int4,
        local_user_id -> Int4,
        language_id -> Int4,
    }
}

diesel::table! {
    mod_add (id) {
        id -> Int4,
        mod_person_id -> Int4,
        other_person_id -> Int4,
        removed -> Bool,
        when_ -> Timestamptz,
    }
}

diesel::table! {
    mod_add_community (id) {
        id -> Int4,
        mod_person_id -> Int4,
        other_person_id -> Int4,
        community_id -> Int4,
        removed -> Bool,
        when_ -> Timestamptz,
    }
}

diesel::table! {
    mod_ban (id) {
        id -> Int4,
        mod_person_id -> Int4,
        other_person_id -> Int4,
        reason -> Nullable<Text>,
        banned -> Bool,
        expires -> Nullable<Timestamptz>,
        when_ -> Timestamptz,
    }
}

diesel::table! {
    mod_ban_from_community (id) {
        id -> Int4,
        mod_person_id -> Int4,
        other_person_id -> Int4,
        community_id -> Int4,
        reason -> Nullable<Text>,
        banned -> Bool,
        expires -> Nullable<Timestamptz>,
        when_ -> Timestamptz,
    }
}

diesel::table! {
    mod_feature_post (id) {
        id -> Int4,
        mod_person_id -> Int4,
        post_id -> Int4,
        featured -> Bool,
        when_ -> Timestamptz,
        is_featured_community -> Bool,
    }
}

diesel::table! {
    mod_hide_community (id) {
        id -> Int4,
        community_id -> Int4,
        mod_person_id -> Int4,
        when_ -> Timestamptz,
        reason -> Nullable<Text>,
        hidden -> Bool,
    }
}

diesel::table! {
    mod_lock_post (id) {
        id -> Int4,
        mod_person_id -> Int4,
        post_id -> Int4,
        locked -> Bool,
        when_ -> Timestamptz,
    }
}

diesel::table! {
    mod_remove_comment (id) {
        id -> Int4,
        mod_person_id -> Int4,
        comment_id -> Int4,
        reason -> Nullable<Text>,
        removed -> Bool,
        when_ -> Timestamptz,
    }
}

diesel::table! {
    mod_remove_community (id) {
        id -> Int4,
        mod_person_id -> Int4,
        community_id -> Int4,
        reason -> Nullable<Text>,
        removed -> Bool,
        expires -> Nullable<Timestamptz>,
        when_ -> Timestamptz,
    }
}

diesel::table! {
    mod_remove_post (id) {
        id -> Int4,
        mod_person_id -> Int4,
        post_id -> Int4,
        reason -> Nullable<Text>,
        removed -> Bool,
        when_ -> Timestamptz,
    }
}

diesel::table! {
    mod_transfer_community (id) {
        id -> Int4,
        mod_person_id -> Int4,
        other_person_id -> Int4,
        community_id -> Int4,
        when_ -> Timestamptz,
    }
}

diesel::table! {
    password_reset_request (id) {
        id -> Int4,
        token -> Text,
        published -> Timestamptz,
        local_user_id -> Int4,
    }
}

diesel::table! {
    person (id) {
        id -> Int4,
        #[max_length = 255]
        name -> Varchar,
        #[max_length = 255]
        display_name -> Nullable<Varchar>,
        avatar -> Nullable<Text>,
        banned -> Bool,
        published -> Timestamptz,
        updated -> Nullable<Timestamptz>,
        #[max_length = 255]
        actor_id -> Varchar,
        bio -> Nullable<Text>,
        local -> Bool,
        private_key -> Nullable<Text>,
        public_key -> Text,
        last_refreshed_at -> Timestamptz,
        banner -> Nullable<Text>,
        deleted -> Bool,
        #[max_length = 255]
        inbox_url -> Varchar,
        #[max_length = 255]
        shared_inbox_url -> Nullable<Varchar>,
        matrix_user_id -> Nullable<Text>,
        bot_account -> Bool,
        ban_expires -> Nullable<Timestamptz>,
        instance_id -> Int4,
    }
}

diesel::table! {
    person_aggregates (id) {
        id -> Int4,
        person_id -> Int4,
        post_count -> Int8,
        post_score -> Int8,
        comment_count -> Int8,
        comment_score -> Int8,
    }
}

diesel::table! {
    person_ban (id) {
        id -> Int4,
        person_id -> Int4,
        published -> Timestamptz,
    }
}

diesel::table! {
    person_block (id) {
        id -> Int4,
        person_id -> Int4,
        target_id -> Int4,
        published -> Timestamptz,
    }
}

diesel::table! {
    person_follower (id) {
        id -> Int4,
        person_id -> Int4,
        follower_id -> Int4,
        published -> Timestamptz,
        pending -> Bool,
    }
}

diesel::table! {
    person_mention (id) {
        id -> Int4,
        recipient_id -> Int4,
        comment_id -> Int4,
        read -> Bool,
        published -> Timestamptz,
    }
}

diesel::table! {
    person_post_aggregates (id) {
        id -> Int4,
        person_id -> Int4,
        post_id -> Int4,
        read_comments -> Int8,
        published -> Timestamptz,
    }
}

diesel::table! {
    post (id) {
        id -> Int4,
        #[max_length = 200]
        name -> Varchar,
        #[max_length = 512]
        url -> Nullable<Varchar>,
        body -> Nullable<Text>,
        creator_id -> Int4,
        community_id -> Int4,
        removed -> Bool,
        locked -> Bool,
        published -> Timestamptz,
        updated -> Nullable<Timestamptz>,
        deleted -> Bool,
        nsfw -> Bool,
        embed_title -> Nullable<Text>,
        embed_description -> Nullable<Text>,
        thumbnail_url -> Nullable<Text>,
        #[max_length = 255]
        ap_id -> Varchar,
        local -> Bool,
        embed_video_url -> Nullable<Text>,
        language_id -> Int4,
        featured_community -> Bool,
        featured_local -> Bool,
    }
}

diesel::table! {
    post_aggregates (id) {
        id -> Int4,
        post_id -> Int4,
        comments -> Int8,
        score -> Int8,
        upvotes -> Int8,
        downvotes -> Int8,
        published -> Timestamptz,
        newest_comment_time_necro -> Timestamptz,
        newest_comment_time -> Timestamptz,
        featured_community -> Bool,
        featured_local -> Bool,
        hot_rank -> Float8,
        hot_rank_active -> Float8,
        community_id -> Int4,
        creator_id -> Int4,
        controversy_rank -> Float8,
<<<<<<< HEAD
        instance_id -> Int4,
=======
        scaled_rank -> Float8,
>>>>>>> 6735a98d
    }
}

diesel::table! {
    post_like (id) {
        id -> Int4,
        post_id -> Int4,
        person_id -> Int4,
        score -> Int2,
        published -> Timestamptz,
    }
}

diesel::table! {
    post_read (id) {
        id -> Int4,
        post_id -> Int4,
        person_id -> Int4,
        published -> Timestamptz,
    }
}

diesel::table! {
    post_report (id) {
        id -> Int4,
        creator_id -> Int4,
        post_id -> Int4,
        #[max_length = 200]
        original_post_name -> Varchar,
        original_post_url -> Nullable<Text>,
        original_post_body -> Nullable<Text>,
        reason -> Text,
        resolved -> Bool,
        resolver_id -> Nullable<Int4>,
        published -> Timestamptz,
        updated -> Nullable<Timestamptz>,
    }
}

diesel::table! {
    post_saved (id) {
        id -> Int4,
        post_id -> Int4,
        person_id -> Int4,
        published -> Timestamptz,
    }
}

diesel::table! {
    private_message (id) {
        id -> Int4,
        creator_id -> Int4,
        recipient_id -> Int4,
        content -> Text,
        deleted -> Bool,
        read -> Bool,
        published -> Timestamptz,
        updated -> Nullable<Timestamptz>,
        #[max_length = 255]
        ap_id -> Varchar,
        local -> Bool,
    }
}

diesel::table! {
    private_message_report (id) {
        id -> Int4,
        creator_id -> Int4,
        private_message_id -> Int4,
        original_pm_text -> Text,
        reason -> Text,
        resolved -> Bool,
        resolver_id -> Nullable<Int4>,
        published -> Timestamptz,
        updated -> Nullable<Timestamptz>,
    }
}

diesel::table! {
    received_activity (id) {
        id -> Int8,
        ap_id -> Text,
        published -> Timestamptz,
    }
}

diesel::table! {
    registration_application (id) {
        id -> Int4,
        local_user_id -> Int4,
        answer -> Text,
        admin_id -> Nullable<Int4>,
        deny_reason -> Nullable<Text>,
        published -> Timestamptz,
    }
}

diesel::table! {
    secret (id) {
        id -> Int4,
        jwt_secret -> Varchar,
    }
}

diesel::table! {
    use diesel::sql_types::*;
    use super::sql_types::ActorTypeEnum;

    sent_activity (id) {
        id -> Int8,
        ap_id -> Text,
        data -> Json,
        sensitive -> Bool,
        published -> Timestamptz,
        send_inboxes -> Array<Nullable<Text>>,
        send_community_followers_of -> Nullable<Int4>,
        send_all_instances -> Bool,
        actor_type -> ActorTypeEnum,
        actor_apub_id -> Nullable<Text>,
    }
}

diesel::table! {
    site (id) {
        id -> Int4,
        #[max_length = 20]
        name -> Varchar,
        sidebar -> Nullable<Text>,
        published -> Timestamptz,
        updated -> Nullable<Timestamptz>,
        icon -> Nullable<Text>,
        banner -> Nullable<Text>,
        #[max_length = 150]
        description -> Nullable<Varchar>,
        #[max_length = 255]
        actor_id -> Varchar,
        last_refreshed_at -> Timestamptz,
        #[max_length = 255]
        inbox_url -> Varchar,
        private_key -> Nullable<Text>,
        public_key -> Text,
        instance_id -> Int4,
    }
}

diesel::table! {
    site_aggregates (id) {
        id -> Int4,
        site_id -> Int4,
        users -> Int8,
        posts -> Int8,
        comments -> Int8,
        communities -> Int8,
        users_active_day -> Int8,
        users_active_week -> Int8,
        users_active_month -> Int8,
        users_active_half_year -> Int8,
    }
}

diesel::table! {
    site_language (id) {
        id -> Int4,
        site_id -> Int4,
        language_id -> Int4,
    }
}

diesel::table! {
    tagline (id) {
        id -> Int4,
        local_site_id -> Int4,
        content -> Text,
        published -> Timestamptz,
        updated -> Nullable<Timestamptz>,
    }
}

diesel::joinable!(admin_purge_comment -> person (admin_person_id));
diesel::joinable!(admin_purge_comment -> post (post_id));
diesel::joinable!(admin_purge_community -> person (admin_person_id));
diesel::joinable!(admin_purge_person -> person (admin_person_id));
diesel::joinable!(admin_purge_post -> community (community_id));
diesel::joinable!(admin_purge_post -> person (admin_person_id));
diesel::joinable!(comment -> language (language_id));
diesel::joinable!(comment -> person (creator_id));
diesel::joinable!(comment -> post (post_id));
diesel::joinable!(comment_aggregates -> comment (comment_id));
diesel::joinable!(comment_like -> comment (comment_id));
diesel::joinable!(comment_like -> person (person_id));
diesel::joinable!(comment_like -> post (post_id));
diesel::joinable!(comment_reply -> comment (comment_id));
diesel::joinable!(comment_reply -> person (recipient_id));
diesel::joinable!(comment_report -> comment (comment_id));
diesel::joinable!(comment_saved -> comment (comment_id));
diesel::joinable!(comment_saved -> person (person_id));
diesel::joinable!(community -> instance (instance_id));
diesel::joinable!(community_aggregates -> community (community_id));
diesel::joinable!(community_block -> community (community_id));
diesel::joinable!(community_block -> person (person_id));
diesel::joinable!(community_follower -> community (community_id));
diesel::joinable!(community_follower -> person (person_id));
diesel::joinable!(community_language -> community (community_id));
diesel::joinable!(community_language -> language (language_id));
diesel::joinable!(community_moderator -> community (community_id));
diesel::joinable!(community_moderator -> person (person_id));
diesel::joinable!(community_person_ban -> community (community_id));
diesel::joinable!(community_person_ban -> person (person_id));
diesel::joinable!(custom_emoji -> local_site (local_site_id));
diesel::joinable!(custom_emoji_keyword -> custom_emoji (custom_emoji_id));
diesel::joinable!(email_verification -> local_user (local_user_id));
diesel::joinable!(federation_allowlist -> instance (instance_id));
diesel::joinable!(federation_blocklist -> instance (instance_id));
<<<<<<< HEAD
diesel::joinable!(instance_block -> instance (instance_id));
diesel::joinable!(instance_block -> person (person_id));
=======
diesel::joinable!(federation_queue_state -> instance (instance_id));
>>>>>>> 6735a98d
diesel::joinable!(image_upload -> local_user (local_user_id));
diesel::joinable!(local_site -> site (site_id));
diesel::joinable!(local_site_rate_limit -> local_site (local_site_id));
diesel::joinable!(local_user -> person (person_id));
diesel::joinable!(local_user_language -> language (language_id));
diesel::joinable!(local_user_language -> local_user (local_user_id));
diesel::joinable!(mod_add_community -> community (community_id));
diesel::joinable!(mod_ban_from_community -> community (community_id));
diesel::joinable!(mod_feature_post -> person (mod_person_id));
diesel::joinable!(mod_feature_post -> post (post_id));
diesel::joinable!(mod_hide_community -> community (community_id));
diesel::joinable!(mod_hide_community -> person (mod_person_id));
diesel::joinable!(mod_lock_post -> person (mod_person_id));
diesel::joinable!(mod_lock_post -> post (post_id));
diesel::joinable!(mod_remove_comment -> comment (comment_id));
diesel::joinable!(mod_remove_comment -> person (mod_person_id));
diesel::joinable!(mod_remove_community -> community (community_id));
diesel::joinable!(mod_remove_community -> person (mod_person_id));
diesel::joinable!(mod_remove_post -> person (mod_person_id));
diesel::joinable!(mod_remove_post -> post (post_id));
diesel::joinable!(mod_transfer_community -> community (community_id));
diesel::joinable!(password_reset_request -> local_user (local_user_id));
diesel::joinable!(person -> instance (instance_id));
diesel::joinable!(person_aggregates -> person (person_id));
diesel::joinable!(person_ban -> person (person_id));
diesel::joinable!(person_mention -> comment (comment_id));
diesel::joinable!(person_mention -> person (recipient_id));
diesel::joinable!(person_post_aggregates -> person (person_id));
diesel::joinable!(person_post_aggregates -> post (post_id));
diesel::joinable!(post -> community (community_id));
diesel::joinable!(post -> language (language_id));
diesel::joinable!(post -> person (creator_id));
diesel::joinable!(post_aggregates -> community (community_id));
diesel::joinable!(post_aggregates -> instance (instance_id));
diesel::joinable!(post_aggregates -> person (creator_id));
diesel::joinable!(post_aggregates -> post (post_id));
diesel::joinable!(post_like -> person (person_id));
diesel::joinable!(post_like -> post (post_id));
diesel::joinable!(post_read -> person (person_id));
diesel::joinable!(post_read -> post (post_id));
diesel::joinable!(post_report -> post (post_id));
diesel::joinable!(post_saved -> person (person_id));
diesel::joinable!(post_saved -> post (post_id));
diesel::joinable!(private_message_report -> private_message (private_message_id));
diesel::joinable!(registration_application -> local_user (local_user_id));
diesel::joinable!(registration_application -> person (admin_id));
diesel::joinable!(site -> instance (instance_id));
diesel::joinable!(site_aggregates -> site (site_id));
diesel::joinable!(site_language -> language (language_id));
diesel::joinable!(site_language -> site (site_id));
diesel::joinable!(tagline -> local_site (local_site_id));

diesel::allow_tables_to_appear_in_same_query!(
    admin_purge_comment,
    admin_purge_community,
    admin_purge_person,
    admin_purge_post,
    captcha_answer,
    comment,
    comment_aggregates,
    comment_like,
    comment_reply,
    comment_report,
    comment_saved,
    community,
    community_aggregates,
    community_block,
    community_follower,
    community_language,
    community_moderator,
    community_person_ban,
    custom_emoji,
    custom_emoji_keyword,
    email_verification,
    federation_allowlist,
    federation_blocklist,
    federation_queue_state,
    image_upload,
    instance,
    instance_block,
    language,
    local_site,
    local_site_rate_limit,
    local_user,
    local_user_language,
    mod_add,
    mod_add_community,
    mod_ban,
    mod_ban_from_community,
    mod_feature_post,
    mod_hide_community,
    mod_lock_post,
    mod_remove_comment,
    mod_remove_community,
    mod_remove_post,
    mod_transfer_community,
    password_reset_request,
    person,
    person_aggregates,
    person_ban,
    person_block,
    person_follower,
    person_mention,
    person_post_aggregates,
    post,
    post_aggregates,
    post_like,
    post_read,
    post_report,
    post_saved,
    private_message,
    private_message_report,
    received_activity,
    registration_application,
    secret,
    sent_activity,
    site,
    site_aggregates,
    site_language,
    tagline,
);<|MERGE_RESOLUTION|>--- conflicted
+++ resolved
@@ -721,11 +721,8 @@
         community_id -> Int4,
         creator_id -> Int4,
         controversy_rank -> Float8,
-<<<<<<< HEAD
         instance_id -> Int4,
-=======
         scaled_rank -> Float8,
->>>>>>> 6735a98d
     }
 }
 
@@ -939,13 +936,10 @@
 diesel::joinable!(email_verification -> local_user (local_user_id));
 diesel::joinable!(federation_allowlist -> instance (instance_id));
 diesel::joinable!(federation_blocklist -> instance (instance_id));
-<<<<<<< HEAD
+diesel::joinable!(federation_queue_state -> instance (instance_id));
+diesel::joinable!(image_upload -> local_user (local_user_id));
 diesel::joinable!(instance_block -> instance (instance_id));
 diesel::joinable!(instance_block -> person (person_id));
-=======
-diesel::joinable!(federation_queue_state -> instance (instance_id));
->>>>>>> 6735a98d
-diesel::joinable!(image_upload -> local_user (local_user_id));
 diesel::joinable!(local_site -> site (site_id));
 diesel::joinable!(local_site_rate_limit -> local_site (local_site_id));
 diesel::joinable!(local_user -> person (person_id));
