--- conflicted
+++ resolved
@@ -153,17 +153,13 @@
   fn read_from_apub_id(conn: &mut PgConnection, object_id: &DbUrl) -> Result<Option<Self>, Error>
   where
     Self: Sized;
-<<<<<<< HEAD
   /// - actor_name is the name of the community or user to read.
   /// - include_deleted, if true, will return communities or users that were deleted/removed
   fn read_from_name(
-    conn: &PgConnection,
+    conn: &mut PgConnection,
     actor_name: &str,
     include_deleted: bool,
   ) -> Result<Self, Error>
-=======
-  fn read_from_name(conn: &mut PgConnection, actor_name: &str) -> Result<Self, Error>
->>>>>>> 36cb5120
   where
     Self: Sized;
   fn read_from_name_and_domain(
