--- conflicted
+++ resolved
@@ -122,15 +122,6 @@
 #[derive(Debug, Copy, Clone, Hash, Eq, PartialEq, Serialize, Deserialize, Default)]
 #[cfg_attr(feature = "full", derive(DieselNewType, TS))]
 #[cfg_attr(feature = "full", ts(export))]
-<<<<<<< HEAD
-/// The Image Upload id.
-pub struct LocalImageId(i32);
-
-#[derive(Debug, Copy, Clone, Hash, Eq, PartialEq, Serialize, Deserialize, Default)]
-#[cfg_attr(feature = "full", derive(DieselNewType, TS))]
-#[cfg_attr(feature = "full", ts(export))]
-=======
->>>>>>> cafeb14f
 /// The instance id.
 pub struct InstanceId(i32);
 
