--- conflicted
+++ resolved
@@ -71,15 +71,15 @@
 
 #[derive(Debug, Copy, Clone, Hash, Eq, PartialEq, Serialize, Deserialize, Default)]
 #[cfg_attr(feature = "full", derive(DieselNewType))]
-<<<<<<< HEAD
 pub struct LanguageId(pub i32);
 
 #[derive(Debug, Copy, Clone, Hash, Eq, PartialEq, Serialize, Deserialize, Default)]
 #[cfg_attr(feature = "full", derive(DieselNewType))]
 pub struct LocalUserLanguageId(pub i32);
-=======
+
+#[derive(Debug, Copy, Clone, Hash, Eq, PartialEq, Serialize, Deserialize, Default)]
+#[cfg_attr(feature = "full", derive(DieselNewType))]
 pub struct CommentReplyId(i32);
->>>>>>> 9c3efe32
 
 #[repr(transparent)]
 #[derive(Clone, PartialEq, Serialize, Deserialize, Debug)]
