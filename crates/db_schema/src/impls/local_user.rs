--- conflicted
+++ resolved
@@ -18,88 +18,6 @@
 use diesel::{dsl::insert_into, result::Error, ExpressionMethods, QueryDsl};
 use diesel_async::RunQueryDsl;
 
-<<<<<<< HEAD
-mod safe_settings_type {
-  use crate::{
-    schema::local_user::columns::{
-      accepted_application,
-      default_listing_type,
-      default_sort_type,
-      email,
-      email_verified,
-      id,
-      interface_language,
-      person_id,
-      send_notifications_to_email,
-      show_avatars,
-      show_bot_accounts,
-      show_new_post_notifs,
-      show_nsfw,
-      show_read_posts,
-      show_scores,
-      theme,
-      totp_2fa_secret,
-      totp_2fa_url,
-      validator_time,
-    },
-    source::local_user::LocalUser,
-    traits::ToSafeSettings,
-  };
-
-  type Columns = (
-    id,
-    person_id,
-    email,
-    show_nsfw,
-    theme,
-    default_sort_type,
-    default_listing_type,
-    interface_language,
-    show_avatars,
-    send_notifications_to_email,
-    validator_time,
-    show_bot_accounts,
-    show_scores,
-    show_read_posts,
-    show_new_post_notifs,
-    email_verified,
-    accepted_application,
-    totp_2fa_secret,
-    totp_2fa_url,
-  );
-
-  impl ToSafeSettings for LocalUser {
-    type SafeSettingsColumns = Columns;
-
-    /// Includes everything but the hashed password
-    fn safe_settings_columns_tuple() -> Self::SafeSettingsColumns {
-      (
-        id,
-        person_id,
-        email,
-        show_nsfw,
-        theme,
-        default_sort_type,
-        default_listing_type,
-        interface_language,
-        show_avatars,
-        send_notifications_to_email,
-        validator_time,
-        show_bot_accounts,
-        show_scores,
-        show_read_posts,
-        show_new_post_notifs,
-        email_verified,
-        accepted_application,
-        totp_2fa_secret,
-        totp_2fa_url,
-      )
-    }
-  }
-}
-
-=======
->>>>>>> 985fe246
 impl LocalUser {
   pub async fn update_password(
     pool: &DbPool,
