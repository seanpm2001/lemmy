--- conflicted
+++ resolved
@@ -105,19 +105,6 @@
   }
 }
 
-<<<<<<< HEAD
-impl DeleteableOrRemoveable for Community {
-  fn blank_out_deleted_or_removed_info(mut self) -> Self {
-    self.title = String::new();
-    self.description = None;
-    self.icon = None;
-    self.banner = None;
-    self
-  }
-}
-
-=======
->>>>>>> 48f18718
 pub enum CollectionType {
   Moderators,
   Featured,
