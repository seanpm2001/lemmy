--- conflicted
+++ resolved
@@ -81,12 +81,7 @@
     )
   }
 
-<<<<<<< HEAD
-  pub async fn read_remote_sites(pool: &DbPool) -> Result<Vec<Self>, Error> {
-=======
-  // TODO this needs fixed
   pub async fn read_remote_sites(pool: &mut DbPool<'_>) -> Result<Vec<Self>, Error> {
->>>>>>> 6310f559
     let conn = &mut get_conn(pool).await?;
     site.order_by(id).offset(1).get_results::<Self>(conn).await
   }
