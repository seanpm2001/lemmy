use crate::{
  newtypes::InstanceId,
  schema::{federation_allowlist, federation_blocklist, instance},
  source::instance::{Instance, InstanceForm},
  utils::{get_conn, naive_now, DbPool},
};
<<<<<<< HEAD
use diesel::{dsl::*, result::Error, ExpressionMethods, QueryDsl};
use diesel_async::{AsyncPgConnection, RunQueryDsl};
=======
use diesel::{dsl::*, result::Error, *};
use lemmy_utils::utils::generate_domain_url;
use url::Url;
>>>>>>> 85b78b27

impl Instance {
  async fn create_from_form_conn(
    conn: &mut AsyncPgConnection,
    form: &InstanceForm,
  ) -> Result<Self, Error> {
    // Do upsert on domain name conflict
    insert_into(instance::table)
      .values(form)
      .on_conflict(instance::domain)
      .do_update()
      .set(form)
      .get_result::<Self>(conn)
      .await
  }
  pub async fn create(pool: &DbPool, domain: &str) -> Result<Self, Error> {
    let conn = &mut get_conn(pool).await?;
    Self::create_conn(conn, domain).await
  }
  pub async fn create_conn(conn: &mut AsyncPgConnection, domain: &str) -> Result<Self, Error> {
    let form = InstanceForm {
      domain: domain.to_string(),
      updated: Some(naive_now()),
    };
    Self::create_from_form_conn(conn, &form).await
  }
<<<<<<< HEAD
  pub async fn delete(pool: &DbPool, instance_id: InstanceId) -> Result<usize, Error> {
    let conn = &mut get_conn(pool).await?;
    diesel::delete(instance::table.find(instance_id))
      .execute(conn)
      .await
=======
  pub fn create_from_actor_id(conn: &mut PgConnection, actor_id: &Url) -> Result<Self, Error> {
    let domain = &generate_domain_url(actor_id).expect("actor id missing a domain");
    Self::create(conn, domain)
  }
  pub fn delete(conn: &mut PgConnection, instance_id: InstanceId) -> Result<usize, Error> {
    diesel::delete(instance::table.find(instance_id)).execute(conn)
>>>>>>> 85b78b27
  }
  pub async fn delete_all(pool: &DbPool) -> Result<usize, Error> {
    let conn = &mut get_conn(pool).await?;
    diesel::delete(instance::table).execute(conn).await
  }
  pub async fn allowlist(pool: &DbPool) -> Result<Vec<String>, Error> {
    let conn = &mut get_conn(pool).await?;
    instance::table
      .inner_join(federation_allowlist::table)
      .select(instance::domain)
      .load::<String>(conn)
      .await
  }

  pub async fn blocklist(pool: &DbPool) -> Result<Vec<String>, Error> {
    let conn = &mut get_conn(pool).await?;
    instance::table
      .inner_join(federation_blocklist::table)
      .select(instance::domain)
      .load::<String>(conn)
      .await
  }

  pub async fn linked(pool: &DbPool) -> Result<Vec<String>, Error> {
    let conn = &mut get_conn(pool).await?;
    instance::table
      .left_join(federation_blocklist::table)
      .filter(federation_blocklist::id.is_null())
      .select(instance::domain)
      .load::<String>(conn)
      .await
  }
}<|MERGE_RESOLUTION|>--- conflicted
+++ resolved
@@ -4,14 +4,10 @@
   source::instance::{Instance, InstanceForm},
   utils::{get_conn, naive_now, DbPool},
 };
-<<<<<<< HEAD
 use diesel::{dsl::*, result::Error, ExpressionMethods, QueryDsl};
 use diesel_async::{AsyncPgConnection, RunQueryDsl};
-=======
-use diesel::{dsl::*, result::Error, *};
 use lemmy_utils::utils::generate_domain_url;
 use url::Url;
->>>>>>> 85b78b27
 
 impl Instance {
   async fn create_from_form_conn(
@@ -31,6 +27,10 @@
     let conn = &mut get_conn(pool).await?;
     Self::create_conn(conn, domain).await
   }
+  pub async fn create_from_actor_id(pool: &DbPool, actor_id: &Url) -> Result<Self, Error> {
+    let domain = &generate_domain_url(actor_id).expect("actor id missing a domain");
+    Self::create(pool, domain).await
+  }
   pub async fn create_conn(conn: &mut AsyncPgConnection, domain: &str) -> Result<Self, Error> {
     let form = InstanceForm {
       domain: domain.to_string(),
@@ -38,20 +38,11 @@
     };
     Self::create_from_form_conn(conn, &form).await
   }
-<<<<<<< HEAD
   pub async fn delete(pool: &DbPool, instance_id: InstanceId) -> Result<usize, Error> {
     let conn = &mut get_conn(pool).await?;
     diesel::delete(instance::table.find(instance_id))
       .execute(conn)
       .await
-=======
-  pub fn create_from_actor_id(conn: &mut PgConnection, actor_id: &Url) -> Result<Self, Error> {
-    let domain = &generate_domain_url(actor_id).expect("actor id missing a domain");
-    Self::create(conn, domain)
-  }
-  pub fn delete(conn: &mut PgConnection, instance_id: InstanceId) -> Result<usize, Error> {
-    diesel::delete(instance::table.find(instance_id)).execute(conn)
->>>>>>> 85b78b27
   }
   pub async fn delete_all(pool: &DbPool) -> Result<usize, Error> {
     let conn = &mut get_conn(pool).await?;
