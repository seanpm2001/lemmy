--- conflicted
+++ resolved
@@ -6,9 +6,8 @@
 use diesel::{dsl::insert_into, result::Error, ExpressionMethods, QueryDsl};
 use diesel_async::RunQueryDsl;
 
-<<<<<<< HEAD
 impl SentActivity {
-  pub async fn create(pool: &DbPool, form: SentActivityForm) -> Result<Self, Error> {
+  pub async fn create(pool: &mut DbPool<'_>, form: SentActivityForm) -> Result<Self, Error> {
     use crate::schema::sent_activity::dsl::sent_activity;
     let conn = &mut get_conn(pool).await?;
     insert_into(sent_activity)
@@ -17,52 +16,8 @@
       .await
   }
 
-  pub async fn read_from_apub_id(pool: &DbPool, object_id: &DbUrl) -> Result<Self, Error> {
+  pub async fn read_from_apub_id(pool: &mut DbPool<'_>, object_id: &DbUrl) -> Result<Self, Error> {
     use crate::schema::sent_activity::dsl::{ap_id, sent_activity};
-=======
-#[async_trait]
-impl Crud for Activity {
-  type InsertForm = ActivityInsertForm;
-  type UpdateForm = ActivityUpdateForm;
-  type IdType = i32;
-  async fn read(pool: &mut DbPool<'_>, activity_id: i32) -> Result<Self, Error> {
-    let conn = &mut get_conn(pool).await?;
-    activity.find(activity_id).first::<Self>(conn).await
-  }
-
-  async fn create(pool: &mut DbPool<'_>, new_activity: &Self::InsertForm) -> Result<Self, Error> {
-    let conn = &mut get_conn(pool).await?;
-    insert_into(activity)
-      .values(new_activity)
-      .get_result::<Self>(conn)
-      .await
-  }
-
-  async fn update(
-    pool: &mut DbPool<'_>,
-    activity_id: i32,
-    new_activity: &Self::UpdateForm,
-  ) -> Result<Self, Error> {
-    let conn = &mut get_conn(pool).await?;
-    diesel::update(activity.find(activity_id))
-      .set(new_activity)
-      .get_result::<Self>(conn)
-      .await
-  }
-  async fn delete(pool: &mut DbPool<'_>, activity_id: i32) -> Result<usize, Error> {
-    let conn = &mut get_conn(pool).await?;
-    diesel::delete(activity.find(activity_id))
-      .execute(conn)
-      .await
-  }
-}
-
-impl Activity {
-  pub async fn read_from_apub_id(
-    pool: &mut DbPool<'_>,
-    object_id: &DbUrl,
-  ) -> Result<Activity, Error> {
->>>>>>> 6310f559
     let conn = &mut get_conn(pool).await?;
     sent_activity
       .filter(ap_id.eq(object_id))
@@ -71,40 +26,14 @@
   }
 }
 
-<<<<<<< HEAD
 impl ReceivedActivity {
-  pub async fn create(pool: &DbPool, ap_id_: DbUrl) -> Result<Self, Error> {
+  pub async fn create(pool: &mut DbPool<'_>, ap_id_: DbUrl) -> Result<Self, Error> {
     use crate::schema::received_activity::dsl::{ap_id, received_activity};
     let conn = &mut get_conn(pool).await?;
     // TODO: use exists() first to avoid spamming log with conflicts
     insert_into(received_activity)
-      .values(ap_id.eq(ap_id_))
-      .get_result::<Self>(conn)
-=======
-#[cfg(test)]
-mod tests {
-  use super::*;
-  use crate::{
-    newtypes::DbUrl,
-    source::{
-      activity::{Activity, ActivityInsertForm},
-      instance::Instance,
-      person::{Person, PersonInsertForm},
-    },
-    utils::build_db_pool_for_tests,
-  };
-  use serde_json::Value;
-  use serial_test::serial;
-  use url::Url;
-
-  #[tokio::test]
-  #[serial]
-  async fn test_crud() {
-    let pool = &build_db_pool_for_tests().await;
-    let pool = &mut pool.into();
-
-    let inserted_instance = Instance::read_or_create(pool, "my_domain.tld".to_string())
->>>>>>> 6310f559
-      .await
+        .values(ap_id.eq(ap_id_))
+        .get_result::<Self>(conn)
+        .await
   }
 }