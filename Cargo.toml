--- conflicted
+++ resolved
@@ -133,10 +133,6 @@
   "backtrace",
 ] } # backtrace is on by default on nightly, but not stable rust
 diesel_ltree = "0.3.0"
-<<<<<<< HEAD
-=======
-typed-builder = "0.18.0"
->>>>>>> 4ef00e06
 serial_test = "2.0.0"
 tokio = { version = "1.35.0", features = ["full"] }
 regex = "1.10.2"
@@ -145,16 +141,10 @@
 diesel-derive-enum = { version = "2.1.0", features = ["postgres"] }
 strum = "0.25.0"
 strum_macros = "0.25.3"
-<<<<<<< HEAD
-itertools = "0.11.0"
-futures = "0.3.28"
-http = "0.2.9"
-=======
 itertools = "0.12.0"
 futures = "0.3.29"
 http = "0.2.11"
 percent-encoding = "2.3.1"
->>>>>>> 4ef00e06
 rosetta-i18n = "0.1.3"
 opentelemetry = { version = "0.19.0", features = ["rt-tokio"] }
 tracing-opentelemetry = { version = "0.19.0" }
