--- conflicted
+++ resolved
@@ -99,11 +99,7 @@
 lemmy_db_views_actor = { version = "=0.19.4-beta.6", path = "./crates/db_views_actor" }
 lemmy_db_views_moderator = { version = "=0.19.4-beta.6", path = "./crates/db_views_moderator" }
 lemmy_federate = { version = "=0.19.4-beta.6", path = "./crates/federate" }
-<<<<<<< HEAD
-activitypub_federation = { git = "https://github.com/LemmyNet/activitypub-federation-rust.git", branch = "content-type-case-insensitive", default-features = false, features = [
-=======
 activitypub_federation = { version = "0.5.5", default-features = false, features = [
->>>>>>> b152be79
   "actix-web",
 ] }
 diesel = "2.1.6"
