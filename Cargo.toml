[workspace.package]
<<<<<<< HEAD
version = "0.19.0-beta.6"
=======
version = "0.19.0-beta.7"
>>>>>>> a5b8583a
edition = "2021"
description = "A link aggregator for the fediverse"
license = "AGPL-3.0"
homepage = "https://join-lemmy.org/"
documentation = "https://join-lemmy.org/docs/en/index.html"
repository = "https://github.com/LemmyNet/lemmy"

[package]
name = "lemmy_server"
version.workspace = true
edition.workspace = true
description.workspace = true
license.workspace = true
homepage.workspace = true
documentation.workspace = true
repository.workspace = true

[lib]
doctest = false

[profile.release]
debug = 0
lto = "thin"
strip = true    # Automatically strip symbols from the binary.
opt-level = "z" # Optimize for size.

# This profile significantly speeds up build time. If debug info is needed you can comment the line
# out temporarily, but make sure to leave this in the main branch.
[profile.dev]
debug = 0

[features]
embed-pictrs = ["pict-rs"]
console = [
  "console-subscriber",
  "opentelemetry",
  "opentelemetry-otlp",
  "tracing-opentelemetry",
  "reqwest-tracing/opentelemetry_0_16",
]
json-log = ["tracing-subscriber/json"]
prometheus-metrics = ["prometheus", "actix-web-prom"]
default = []

[workspace]
members = [
  "crates/api",
  "crates/api_crud",
  "crates/api_common",
  "crates/apub",
  "crates/utils",
  "crates/db_schema",
  "crates/db_views",
  "crates/db_views_actor",
  "crates/db_views_actor",
  "crates/routes",
  "crates/federate",
]

[workspace.dependencies]
<<<<<<< HEAD
lemmy_api = { version = "=0.19.0-beta.6", path = "./crates/api" }
lemmy_api_crud = { version = "=0.19.0-beta.6", path = "./crates/api_crud" }
lemmy_apub = { version = "=0.19.0-beta.6", path = "./crates/apub" }
lemmy_utils = { version = "=0.19.0-beta.6", path = "./crates/utils" }
lemmy_db_schema = { version = "=0.19.0-beta.6", path = "./crates/db_schema" }
lemmy_api_common = { version = "=0.19.0-beta.6", path = "./crates/api_common" }
lemmy_routes = { version = "=0.19.0-beta.6", path = "./crates/routes" }
lemmy_db_views = { version = "=0.19.0-beta.6", path = "./crates/db_views" }
lemmy_db_views_actor = { version = "=0.19.0-beta.6", path = "./crates/db_views_actor" }
lemmy_db_views_moderator = { version = "=0.19.0-beta.6", path = "./crates/db_views_moderator" }
=======
lemmy_api = { version = "=0.19.0-beta.7", path = "./crates/api" }
lemmy_api_crud = { version = "=0.19.0-beta.7", path = "./crates/api_crud" }
lemmy_apub = { version = "=0.19.0-beta.7", path = "./crates/apub" }
lemmy_utils = { version = "=0.19.0-beta.7", path = "./crates/utils" }
lemmy_db_schema = { version = "=0.19.0-beta.7", path = "./crates/db_schema" }
lemmy_api_common = { version = "=0.19.0-beta.7", path = "./crates/api_common" }
lemmy_routes = { version = "=0.19.0-beta.7", path = "./crates/routes" }
lemmy_db_views = { version = "=0.19.0-beta.7", path = "./crates/db_views" }
lemmy_db_views_actor = { version = "=0.19.0-beta.7", path = "./crates/db_views_actor" }
lemmy_db_views_moderator = { version = "=0.19.0-beta.7", path = "./crates/db_views_moderator" }
>>>>>>> a5b8583a
activitypub_federation = { version = "0.5.0-beta.3", default-features = false, features = [
  "actix-web",
] }
diesel = "2.1.0"
diesel_migrations = "2.1.0"
diesel-async = "0.3.1"
serde = { version = "1.0.167", features = ["derive"] }
serde_with = "3.0.0"
actix-web = { version = "4.3.1", default-features = false, features = [
  "macros",
  "rustls",
  "compress-brotli",
  "compress-gzip",
  "compress-zstd",
] }
tracing = "0.1.37"
tracing-actix-web = { version = "0.7.5", default-features = false }
tracing-error = "0.2.0"
tracing-log = "0.1.3"
tracing-subscriber = { version = "0.3.17", features = ["env-filter"] }
url = { version = "2.4.0", features = ["serde"] }
reqwest = { version = "0.11.18", features = ["json", "blocking", "gzip"] }
reqwest-middleware = "0.2.2"
reqwest-tracing = "0.4.5"
clokwerk = "0.4.0"
doku = { version = "0.21.1", features = ["url-2"] }
bcrypt = "0.15.0"
chrono = { version = "0.4.26", features = ["serde"], default-features = false }
serde_json = { version = "1.0.100", features = ["preserve_order"] }
base64 = "0.21.2"
uuid = { version = "1.4.0", features = ["serde", "v4"] }
async-trait = "0.1.71"
captcha = "0.0.9"
anyhow = { version = "1.0.71", features = [
  "backtrace",
] } # backtrace is on by default on nightly, but not stable rust
diesel_ltree = "0.3.0"
typed-builder = "0.15.0"
serial_test = "2.0.0"
tokio = { version = "1.29.1", features = ["full"] }
regex = "1.9.0"
once_cell = "1.18.0"
diesel-derive-newtype = "2.1.0"
diesel-derive-enum = { version = "2.1.0", features = ["postgres"] }
strum = "0.25.0"
strum_macros = "0.25.1"
itertools = "0.11.0"
futures = "0.3.28"
http = "0.2.9"
percent-encoding = "2.3.0"
rosetta-i18n = "0.1.3"
opentelemetry = { version = "0.19.0", features = ["rt-tokio"] }
tracing-opentelemetry = { version = "0.19.0" }
ts-rs = { version = "7.0.0", features = ["serde-compat", "chrono-impl"] }
rustls = { version = "0.21.3", features = ["dangerous_configuration"] }
futures-util = "0.3.28"
tokio-postgres = "0.7.8"
tokio-postgres-rustls = "0.10.0"

[dependencies]
lemmy_api = { workspace = true }
lemmy_api_crud = { workspace = true }
lemmy_apub = { workspace = true }
lemmy_utils = { workspace = true }
lemmy_db_schema = { workspace = true }
lemmy_api_common = { workspace = true }
lemmy_routes = { workspace = true }
activitypub_federation = { workspace = true }
diesel = { workspace = true }
diesel-async = { workspace = true }
serde = { workspace = true }
actix-web = { workspace = true }
tracing = { workspace = true }
tracing-actix-web = { workspace = true }
tracing-error = { workspace = true }
tracing-log = { workspace = true }
tracing-subscriber = { workspace = true }
url = { workspace = true }
reqwest = { workspace = true }
reqwest-middleware = { workspace = true }
reqwest-tracing = { workspace = true }
clokwerk = { workspace = true }
doku = { workspace = true }
serde_json = { workspace = true }
tracing-opentelemetry = { workspace = true, optional = true }
opentelemetry = { workspace = true, optional = true }
console-subscriber = { version = "0.1.10", optional = true }
opentelemetry-otlp = { version = "0.12.0", optional = true }
pict-rs = { version = "0.4.0-rc.12", optional = true }
tokio.workspace = true
actix-cors = "0.6.4"
rustls = { workspace = true }
futures-util = { workspace = true }
tokio-postgres = { workspace = true }
tokio-postgres-rustls = { workspace = true }
chrono = { workspace = true }
prometheus = { version = "0.13.3", features = ["process"], optional = true }
actix-web-prom = { version = "0.6.0", optional = true }
serial_test = { workspace = true }
clap = { version = "4.3.19", features = ["derive"] }
actix-web-httpauth = "0.8.1"
<<<<<<< HEAD
lemmy_federate = { version = "0.19.0-beta.6", path = "crates/federate" }
=======
lemmy_federate = { version = "0.19.0-beta.7", path = "crates/federate" }
>>>>>>> a5b8583a
<|MERGE_RESOLUTION|>--- conflicted
+++ resolved
@@ -1,9 +1,5 @@
 [workspace.package]
-<<<<<<< HEAD
-version = "0.19.0-beta.6"
-=======
 version = "0.19.0-beta.7"
->>>>>>> a5b8583a
 edition = "2021"
 description = "A link aggregator for the fediverse"
 license = "AGPL-3.0"
@@ -64,18 +60,6 @@
 ]
 
 [workspace.dependencies]
-<<<<<<< HEAD
-lemmy_api = { version = "=0.19.0-beta.6", path = "./crates/api" }
-lemmy_api_crud = { version = "=0.19.0-beta.6", path = "./crates/api_crud" }
-lemmy_apub = { version = "=0.19.0-beta.6", path = "./crates/apub" }
-lemmy_utils = { version = "=0.19.0-beta.6", path = "./crates/utils" }
-lemmy_db_schema = { version = "=0.19.0-beta.6", path = "./crates/db_schema" }
-lemmy_api_common = { version = "=0.19.0-beta.6", path = "./crates/api_common" }
-lemmy_routes = { version = "=0.19.0-beta.6", path = "./crates/routes" }
-lemmy_db_views = { version = "=0.19.0-beta.6", path = "./crates/db_views" }
-lemmy_db_views_actor = { version = "=0.19.0-beta.6", path = "./crates/db_views_actor" }
-lemmy_db_views_moderator = { version = "=0.19.0-beta.6", path = "./crates/db_views_moderator" }
-=======
 lemmy_api = { version = "=0.19.0-beta.7", path = "./crates/api" }
 lemmy_api_crud = { version = "=0.19.0-beta.7", path = "./crates/api_crud" }
 lemmy_apub = { version = "=0.19.0-beta.7", path = "./crates/apub" }
@@ -86,7 +70,6 @@
 lemmy_db_views = { version = "=0.19.0-beta.7", path = "./crates/db_views" }
 lemmy_db_views_actor = { version = "=0.19.0-beta.7", path = "./crates/db_views_actor" }
 lemmy_db_views_moderator = { version = "=0.19.0-beta.7", path = "./crates/db_views_moderator" }
->>>>>>> a5b8583a
 activitypub_federation = { version = "0.5.0-beta.3", default-features = false, features = [
   "actix-web",
 ] }
@@ -188,8 +171,4 @@
 serial_test = { workspace = true }
 clap = { version = "4.3.19", features = ["derive"] }
 actix-web-httpauth = "0.8.1"
-<<<<<<< HEAD
-lemmy_federate = { version = "0.19.0-beta.6", path = "crates/federate" }
-=======
-lemmy_federate = { version = "0.19.0-beta.7", path = "crates/federate" }
->>>>>>> a5b8583a
+lemmy_federate = { version = "0.19.0-beta.7", path = "crates/federate" }