[package]
name = "lemmy_server"
version = "0.16.5"
edition = "2021"
description = "A link aggregator for the fediverse"
license = "AGPL-3.0"
homepage = "https://join-lemmy.org/"
documentation = "https://join-lemmy.org/docs/en/index.html"
rust-version = "1.57"

[lib]
doctest = false

[profile.dev]
debug = 0

[features]
console = ["console-subscriber", "opentelemetry", "opentelemetry-otlp", "tracing-opentelemetry",
    "reqwest-tracing/opentelemetry_0_16"]
default = []

[workspace]
members = [
    "crates/api",
    "crates/api_crud",
    "crates/api_common",
    "crates/apub",
    "crates/utils",
    "crates/db_schema",
    "crates/db_views",
    "crates/db_views_actor",
    "crates/db_views_actor",
    "crates/websocket",
    "crates/routes"
]

[dependencies]
<<<<<<< HEAD
lemmy_api = { version = "=0.16.5", path = "./crates/api" }
lemmy_api_crud = { version = "=0.16.5", path = "./crates/api_crud" }
lemmy_apub = { version = "=0.16.5", path = "./crates/apub" }
lemmy_utils = { version = "=0.16.5", path = "./crates/utils" }
lemmy_db_schema = { version = "=0.16.5", path = "./crates/db_schema" }
lemmy_api_common = { version = "=0.16.5", path = "crates/api_common" }
lemmy_websocket = { version = "=0.16.5", path = "./crates/websocket" }
lemmy_routes = { version = "=0.16.5", path = "./crates/routes" }
activitypub_federation = "0.2.0"
diesel = "1.4.8"
diesel_migrations = "1.4.0"
=======
lemmy_api = { version = "=0.16.3", path = "./crates/api" }
lemmy_api_crud = { version = "=0.16.3", path = "./crates/api_crud" }
lemmy_apub = { version = "=0.16.3", path = "./crates/apub" }
lemmy_apub_lib = { version = "=0.16.3", path = "./crates/apub_lib" }
lemmy_utils = { version = "=0.16.3", path = "./crates/utils" }
lemmy_db_schema = { version = "=0.16.3", path = "./crates/db_schema" }
lemmy_api_common = { version = "=0.16.3", path = "crates/api_common" }
lemmy_websocket = { version = "=0.16.3", path = "./crates/websocket" }
lemmy_routes = { version = "=0.16.3", path = "./crates/routes" }
diesel = "2.0.0-rc.0"
diesel_migrations = "2.0.0-rc.0"
>>>>>>> 36cb5120
serde = { version = "1.0.136", features = ["derive"] }
actix = "0.13.0"
actix-web = { version = "4.0.1", default-features = false, features = ["macros", "rustls"] }
tracing = "0.1.32"
tracing-actix-web = { version = "0.5.1", default-features = false }
tracing-error = "0.2.0"
tracing-log = "0.1.2"
tracing-subscriber = { version = "0.3.9", features = ["env-filter"] }
url = { version = "2.2.2", features = ["serde"] }
reqwest = { version = "0.11.10", features = ["json"] }
reqwest-middleware = "0.1.5"
reqwest-tracing = "0.2.1"
clokwerk = "0.3.5"
doku = { version = "0.12.0", features = ["url-2"] }
parking_lot = "0.12.0"
reqwest-retry = "0.1.5"
console-subscriber = { version = "0.1.3", optional = true }
opentelemetry = { version = "0.17.0", features = ["rt-tokio"], optional = true }
opentelemetry-otlp = { version = "0.10.0", optional = true }
tracing-opentelemetry = { version = "0.17.2", optional = true }<|MERGE_RESOLUTION|>--- conflicted
+++ resolved
@@ -35,7 +35,6 @@
 ]
 
 [dependencies]
-<<<<<<< HEAD
 lemmy_api = { version = "=0.16.5", path = "./crates/api" }
 lemmy_api_crud = { version = "=0.16.5", path = "./crates/api_crud" }
 lemmy_apub = { version = "=0.16.5", path = "./crates/apub" }
@@ -45,38 +44,25 @@
 lemmy_websocket = { version = "=0.16.5", path = "./crates/websocket" }
 lemmy_routes = { version = "=0.16.5", path = "./crates/routes" }
 activitypub_federation = "0.2.0"
-diesel = "1.4.8"
-diesel_migrations = "1.4.0"
-=======
-lemmy_api = { version = "=0.16.3", path = "./crates/api" }
-lemmy_api_crud = { version = "=0.16.3", path = "./crates/api_crud" }
-lemmy_apub = { version = "=0.16.3", path = "./crates/apub" }
-lemmy_apub_lib = { version = "=0.16.3", path = "./crates/apub_lib" }
-lemmy_utils = { version = "=0.16.3", path = "./crates/utils" }
-lemmy_db_schema = { version = "=0.16.3", path = "./crates/db_schema" }
-lemmy_api_common = { version = "=0.16.3", path = "crates/api_common" }
-lemmy_websocket = { version = "=0.16.3", path = "./crates/websocket" }
-lemmy_routes = { version = "=0.16.3", path = "./crates/routes" }
-diesel = "2.0.0-rc.0"
-diesel_migrations = "2.0.0-rc.0"
->>>>>>> 36cb5120
-serde = { version = "1.0.136", features = ["derive"] }
+diesel = "2.0.0"
+diesel_migrations = "2.0.0"
+serde = { version = "1.0.145", features = ["derive"] }
 actix = "0.13.0"
-actix-web = { version = "4.0.1", default-features = false, features = ["macros", "rustls"] }
-tracing = "0.1.32"
-tracing-actix-web = { version = "0.5.1", default-features = false }
+actix-web = { version = "4.2.1", default-features = false, features = ["macros", "rustls"] }
+tracing = "0.1.36"
+tracing-actix-web = { version = "0.6.1", default-features = false }
 tracing-error = "0.2.0"
-tracing-log = "0.1.2"
-tracing-subscriber = { version = "0.3.9", features = ["env-filter"] }
-url = { version = "2.2.2", features = ["serde"] }
-reqwest = { version = "0.11.10", features = ["json"] }
-reqwest-middleware = "0.1.5"
-reqwest-tracing = "0.2.1"
+tracing-log = "0.1.3"
+tracing-subscriber = { version = "0.3.15", features = ["env-filter"] }
+url = { version = "2.3.1", features = ["serde"] }
+reqwest = { version = "0.11.12", features = ["json"] }
+reqwest-middleware = "0.1.6"
+reqwest-tracing = "0.3.1"
 clokwerk = "0.3.5"
 doku = { version = "0.12.0", features = ["url-2"] }
-parking_lot = "0.12.0"
+parking_lot = "0.12.1"
 reqwest-retry = "0.1.5"
-console-subscriber = { version = "0.1.3", optional = true }
-opentelemetry = { version = "0.17.0", features = ["rt-tokio"], optional = true }
-opentelemetry-otlp = { version = "0.10.0", optional = true }
-tracing-opentelemetry = { version = "0.17.2", optional = true }+console-subscriber = { version = "0.1.8", optional = true }
+opentelemetry = { version = "0.18.0", features = ["rt-tokio"], optional = true }
+opentelemetry-otlp = { version = "0.11.0", optional = true }
+tracing-opentelemetry = { version = "0.18.0", optional = true }