[workspace.package]
version = "0.19.0-beta.7"
edition = "2021"
description = "A link aggregator for the fediverse"
license = "AGPL-3.0"
homepage = "https://join-lemmy.org/"
documentation = "https://join-lemmy.org/docs/en/index.html"
repository = "https://github.com/LemmyNet/lemmy"

[package]
name = "lemmy_server"
version.workspace = true
edition.workspace = true
description.workspace = true
license.workspace = true
homepage.workspace = true
documentation.workspace = true
repository.workspace = true

[lib]
doctest = false

[profile.release]
debug = 0
lto = "thin"

# This profile significantly speeds up build time. If debug info is needed you can comment the line
# out temporarily, but make sure to leave this in the main branch.
[profile.dev]
debug = 0

[features]
embed-pictrs = ["pict-rs"]
console = [
  "console-subscriber",
  "opentelemetry",
  "opentelemetry-otlp",
  "tracing-opentelemetry",
  "reqwest-tracing/opentelemetry_0_16",
]
json-log = ["tracing-subscriber/json"]
prometheus-metrics = ["prometheus", "actix-web-prom"]
default = []

[workspace]
members = [
  "crates/api",
  "crates/api_crud",
  "crates/api_common",
  "crates/apub",
  "crates/utils",
  "crates/db_schema",
  "crates/db_views",
  "crates/db_views_actor",
  "crates/db_views_actor",
  "crates/routes",
  "crates/federate",
]

[workspace.dependencies]
lemmy_api = { version = "=0.19.0-beta.7", path = "./crates/api" }
lemmy_api_crud = { version = "=0.19.0-beta.7", path = "./crates/api_crud" }
lemmy_apub = { version = "=0.19.0-beta.7", path = "./crates/apub" }
lemmy_utils = { version = "=0.19.0-beta.7", path = "./crates/utils" }
lemmy_db_schema = { version = "=0.19.0-beta.7", path = "./crates/db_schema" }
lemmy_api_common = { version = "=0.19.0-beta.7", path = "./crates/api_common" }
lemmy_routes = { version = "=0.19.0-beta.7", path = "./crates/routes" }
lemmy_db_views = { version = "=0.19.0-beta.7", path = "./crates/db_views" }
lemmy_db_views_actor = { version = "=0.19.0-beta.7", path = "./crates/db_views_actor" }
lemmy_db_views_moderator = { version = "=0.19.0-beta.7", path = "./crates/db_views_moderator" }
activitypub_federation = { version = "0.5.0-beta.3", default-features = false, features = [
  "actix-web",
] }
diesel = "2.1.0"
diesel_migrations = "2.1.0"
diesel-async = "0.3.1"
serde = { version = "1.0.167", features = ["derive"] }
serde_with = "3.0.0"
actix-web = { version = "4.3.1", default-features = false, features = [
  "macros",
  "rustls",
  "compress-brotli",
  "compress-gzip",
  "compress-zstd",
  "cookies",
] }
tracing = "0.1.37"
tracing-actix-web = { version = "0.7.5", default-features = false }
tracing-error = "0.2.0"
tracing-log = "0.1.3"
tracing-subscriber = { version = "0.3.17", features = ["env-filter"] }
url = { version = "2.4.0", features = ["serde"] }
reqwest = { version = "0.11.18", features = ["json", "blocking", "gzip"] }
reqwest-middleware = "0.2.2"
reqwest-tracing = "0.4.5"
clokwerk = "0.4.0"
doku = { version = "0.21.1", features = ["url-2"] }
bcrypt = "0.15.0"
chrono = { version = "0.4.26", features = ["serde"], default-features = false }
serde_json = { version = "1.0.100", features = ["preserve_order"] }
base64 = "0.21.2"
uuid = { version = "1.4.0", features = ["serde", "v4"] }
async-trait = "0.1.71"
captcha = "0.0.9"
anyhow = { version = "1.0.71", features = [
  "backtrace",
] } # backtrace is on by default on nightly, but not stable rust
diesel_ltree = "0.3.0"
typed-builder = "0.15.0"
serial_test = "2.0.0"
tokio = { version = "1.29.1", features = ["full"] }
regex = "1.9.0"
once_cell = "1.18.0"
diesel-derive-newtype = "2.1.0"
diesel-derive-enum = { version = "2.1.0", features = ["postgres"] }
strum = "0.25.0"
strum_macros = "0.25.1"
itertools = "0.11.0"
futures = "0.3.28"
http = "0.2.9"
percent-encoding = "2.3.0"
rosetta-i18n = "0.1.3"
opentelemetry = { version = "0.19.0", features = ["rt-tokio"] }
tracing-opentelemetry = { version = "0.19.0" }
ts-rs = { version = "7.0.0", features = ["serde-compat", "chrono-impl"] }
rustls = { version = "0.21.3", features = ["dangerous_configuration"] }
futures-util = "0.3.28"
tokio-postgres = "0.7.8"
tokio-postgres-rustls = "0.10.0"

[dependencies]
lemmy_api = { workspace = true }
lemmy_api_crud = { workspace = true }
lemmy_apub = { workspace = true }
lemmy_utils = { workspace = true }
lemmy_db_schema = { workspace = true }
lemmy_api_common = { workspace = true }
lemmy_routes = { workspace = true }
activitypub_federation = { workspace = true }
diesel = { workspace = true }
diesel-async = { workspace = true }
serde = { workspace = true }
actix-web = { workspace = true }
tracing = { workspace = true }
tracing-actix-web = { workspace = true }
tracing-error = { workspace = true }
tracing-log = { workspace = true }
tracing-subscriber = { workspace = true }
url = { workspace = true }
reqwest = { workspace = true }
reqwest-middleware = { workspace = true }
reqwest-tracing = { workspace = true }
clokwerk = { workspace = true }
doku = { workspace = true }
serde_json = { workspace = true }
tracing-opentelemetry = { workspace = true, optional = true }
opentelemetry = { workspace = true, optional = true }
console-subscriber = { version = "0.1.10", optional = true }
opentelemetry-otlp = { version = "0.12.0", optional = true }
pict-rs = { version = "0.4.0-rc.12", optional = true }
tokio.workspace = true
actix-cors = "0.6.4"
rustls = { workspace = true }
futures-util = { workspace = true }
tokio-postgres = { workspace = true }
tokio-postgres-rustls = { workspace = true }
chrono = { workspace = true }
prometheus = { version = "0.13.3", features = ["process"], optional = true }
actix-web-prom = { version = "0.6.0", optional = true }
serial_test = { workspace = true }
clap = { version = "4.3.19", features = ["derive"] }
<<<<<<< HEAD
lemmy_federate = { version = "0.19.0-rc.1", path = "crates/federate" }
=======
actix-web-httpauth = "0.8.1"
lemmy_federate = { version = "0.19.0-beta.7", path = "crates/federate" }
>>>>>>> b7d570cf
<|MERGE_RESOLUTION|>--- conflicted
+++ resolved
@@ -136,6 +136,7 @@
 lemmy_db_schema = { workspace = true }
 lemmy_api_common = { workspace = true }
 lemmy_routes = { workspace = true }
+lemmy_federate = { version = "0.19.0-beta.7", path = "crates/federate" }
 activitypub_federation = { workspace = true }
 diesel = { workspace = true }
 diesel-async = { workspace = true }
@@ -169,9 +170,4 @@
 actix-web-prom = { version = "0.6.0", optional = true }
 serial_test = { workspace = true }
 clap = { version = "4.3.19", features = ["derive"] }
-<<<<<<< HEAD
-lemmy_federate = { version = "0.19.0-rc.1", path = "crates/federate" }
-=======
-actix-web-httpauth = "0.8.1"
-lemmy_federate = { version = "0.19.0-beta.7", path = "crates/federate" }
->>>>>>> b7d570cf
+actix-web-httpauth = "0.8.1"