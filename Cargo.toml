[package]
name = "lemmy_server"
version = "0.16.5"
edition = "2021"
description = "A link aggregator for the fediverse"
license = "AGPL-3.0"
homepage = "https://join-lemmy.org/"
documentation = "https://join-lemmy.org/docs/en/index.html"
rust-version = "1.57"

[lib]
doctest = false

[profile.release]
strip = "symbols"
debug = 0
lto = "thin"

[profile.dev]
strip = "symbols"
debug = 0

[features]
console = ["console-subscriber", "opentelemetry", "opentelemetry-otlp", "tracing-opentelemetry",
    "reqwest-tracing/opentelemetry_0_16"]
default = []

[workspace]
members = [
    "crates/api",
    "crates/api_crud",
    "crates/api_common",
    "crates/apub",
    "crates/utils",
    "crates/db_schema",
    "crates/db_views",
    "crates/db_views_actor",
    "crates/db_views_actor",
    "crates/websocket",
    "crates/routes"
]

[dependencies]
lemmy_api = { version = "=0.16.5", path = "./crates/api" }
lemmy_api_crud = { version = "=0.16.5", path = "./crates/api_crud" }
lemmy_apub = { version = "=0.16.5", path = "./crates/apub" }
lemmy_utils = { version = "=0.16.5", path = "./crates/utils" }
lemmy_db_schema = { version = "=0.16.5", path = "./crates/db_schema" }
lemmy_api_common = { version = "=0.16.5", path = "crates/api_common" }
lemmy_websocket = { version = "=0.16.5", path = "./crates/websocket" }
lemmy_routes = { version = "=0.16.5", path = "./crates/routes" }
<<<<<<< HEAD
activitypub_federation = "0.2.2"
diesel = "2.0.2"
=======
activitypub_federation = "0.2.3"
diesel = "2.0.0"
>>>>>>> 7aa6d6b3
diesel_migrations = "2.0.0"
diesel-async = "0.1.1"
serde = { version = "1.0.147", features = ["derive"] }
actix = "0.13.0"
actix-web = { version = "4.2.1", default-features = false, features = ["macros", "rustls"] }
tracing = "0.1.36"
tracing-actix-web = { version = "0.6.1", default-features = false }
tracing-error = "0.2.0"
tracing-log = "0.1.3"
tracing-subscriber = { version = "0.3.15", features = ["env-filter"] }
url = { version = "2.3.1", features = ["serde"] }
reqwest = { version = "0.11.12", features = ["json"] }
reqwest-middleware = "0.1.6"
reqwest-tracing = "0.3.1"
clokwerk = "0.3.5"
doku = { version = "0.12.0", features = ["url-2"] }
parking_lot = "0.12.1"
reqwest-retry = "0.1.5"
console-subscriber = { version = "0.1.8", optional = true }
opentelemetry = { version = "0.17.0", features = ["rt-tokio"], optional = true }
opentelemetry-otlp = { version = "0.10.0", optional = true }
tracing-opentelemetry = { version = "0.17.2", optional = true }<|MERGE_RESOLUTION|>--- conflicted
+++ resolved
@@ -49,13 +49,8 @@
 lemmy_api_common = { version = "=0.16.5", path = "crates/api_common" }
 lemmy_websocket = { version = "=0.16.5", path = "./crates/websocket" }
 lemmy_routes = { version = "=0.16.5", path = "./crates/routes" }
-<<<<<<< HEAD
-activitypub_federation = "0.2.2"
+activitypub_federation = "0.2.3"
 diesel = "2.0.2"
-=======
-activitypub_federation = "0.2.3"
-diesel = "2.0.0"
->>>>>>> 7aa6d6b3
 diesel_migrations = "2.0.0"
 diesel-async = "0.1.1"
 serde = { version = "1.0.147", features = ["derive"] }
