[workspace.package]
version = "0.19.0-rc.3"
edition = "2021"
description = "A link aggregator for the fediverse"
license = "AGPL-3.0"
homepage = "https://join-lemmy.org/"
documentation = "https://join-lemmy.org/docs/en/index.html"
repository = "https://github.com/LemmyNet/lemmy"

[package]
name = "lemmy_server"
version.workspace = true
edition.workspace = true
description.workspace = true
license.workspace = true
homepage.workspace = true
documentation.workspace = true
repository.workspace = true

[lib]
doctest = false

[profile.release]
debug = 0
lto = "thin"
strip = true    # Automatically strip symbols from the binary.
opt-level = "z" # Optimize for size.

# This profile significantly speeds up build time. If debug info is needed you can comment the line
# out temporarily, but make sure to leave this in the main branch.
[profile.dev]
debug = 0

[features]
embed-pictrs = ["pict-rs"]
console = [
  "console-subscriber",
  "opentelemetry",
  "opentelemetry-otlp",
  "tracing-opentelemetry",
  "reqwest-tracing/opentelemetry_0_16",
]
json-log = ["tracing-subscriber/json"]
prometheus-metrics = ["prometheus", "actix-web-prom"]
default = []

[workspace]
members = [
  "crates/api",
  "crates/api_crud",
  "crates/api_common",
  "crates/apub",
  "crates/utils",
  "crates/db_schema",
  "crates/db_views",
  "crates/db_views_actor",
  "crates/db_views_actor",
  "crates/routes",
  "crates/federate",
]

[workspace.dependencies]
lemmy_api = { version = "=0.19.0-rc.3", path = "./crates/api" }
lemmy_api_crud = { version = "=0.19.0-rc.3", path = "./crates/api_crud" }
lemmy_apub = { version = "=0.19.0-rc.3", path = "./crates/apub" }
lemmy_utils = { version = "=0.19.0-rc.3", path = "./crates/utils" }
lemmy_db_schema = { version = "=0.19.0-rc.3", path = "./crates/db_schema" }
lemmy_api_common = { version = "=0.19.0-rc.3", path = "./crates/api_common" }
lemmy_routes = { version = "=0.19.0-rc.3", path = "./crates/routes" }
lemmy_db_views = { version = "=0.19.0-rc.3", path = "./crates/db_views" }
lemmy_db_views_actor = { version = "=0.19.0-rc.3", path = "./crates/db_views_actor" }
lemmy_db_views_moderator = { version = "=0.19.0-rc.3", path = "./crates/db_views_moderator" }
activitypub_federation = { git = "https://github.com/LemmyNet/activitypub-federation-rust.git", branch = "webfinger-alphabets", default-features = false, features = [
  "actix-web",
] }
diesel = "2.1.3"
diesel_migrations = "2.1.0"
diesel-async = "0.3.2"
serde = { version = "1.0.189", features = ["derive"] }
serde_with = "3.4.0"
actix-web = { version = "4.4.0", default-features = false, features = [
  "macros",
  "rustls",
  "compress-brotli",
  "compress-gzip",
  "compress-zstd",
  "cookies",
] }
tracing = "0.1.40"
tracing-actix-web = { version = "0.7.8", default-features = false }
tracing-error = "0.2.0"
tracing-log = "0.1.4"
tracing-subscriber = { version = "0.3.17", features = ["env-filter"] }
url = { version = "2.4.1", features = ["serde"] }
reqwest = { version = "0.11.22", features = ["json", "blocking", "gzip"] }
reqwest-middleware = "0.2.4"
reqwest-tracing = "0.4.6"
clokwerk = "0.4.0"
doku = { version = "0.21.1", features = ["url-2"] }
bcrypt = "0.15.0"
chrono = { version = "0.4.31", features = ["serde"], default-features = false }
serde_json = { version = "1.0.107", features = ["preserve_order"] }
base64 = "0.21.5"
uuid = { version = "1.5.0", features = ["serde", "v4"] }
async-trait = "0.1.74"
captcha = "0.0.9"
anyhow = { version = "1.0.75", features = [
  "backtrace",
] } # backtrace is on by default on nightly, but not stable rust
diesel_ltree = "0.3.0"
typed-builder = "0.15.2"
serial_test = "2.0.0"
tokio = { version = "1.33.0", features = ["full"] }
regex = "1.10.2"
once_cell = "1.18.0"
diesel-derive-newtype = "2.1.0"
diesel-derive-enum = { version = "2.1.0", features = ["postgres"] }
strum = "0.25.0"
strum_macros = "0.25.3"
itertools = "0.11.0"
futures = "0.3.28"
http = "0.2.9"
percent-encoding = "2.3.0"
rosetta-i18n = "0.1.3"
opentelemetry = { version = "0.19.0", features = ["rt-tokio"] }
tracing-opentelemetry = { version = "0.19.0" }
ts-rs = { version = "7.0.0", features = ["serde-compat", "chrono-impl"] }
rustls = { version = "0.21.8", features = ["dangerous_configuration"] }
futures-util = "0.3.28"
tokio-postgres = "0.7.10"
tokio-postgres-rustls = "0.10.0"
<<<<<<< HEAD
urlencoding = "2.1.3"
enum-map = "2.6"
=======
enum-map = "2.7"
>>>>>>> 766ca99f

[dependencies]
lemmy_api = { workspace = true }
lemmy_api_crud = { workspace = true }
lemmy_apub = { workspace = true }
lemmy_utils = { workspace = true }
lemmy_db_schema = { workspace = true }
lemmy_api_common = { workspace = true }
lemmy_routes = { workspace = true }
lemmy_federate = { version = "0.19.0-rc.3", path = "crates/federate" }
activitypub_federation = { workspace = true }
diesel = { workspace = true }
diesel-async = { workspace = true }
serde = { workspace = true }
actix-web = { workspace = true }
tracing = { workspace = true }
tracing-actix-web = { workspace = true }
tracing-error = { workspace = true }
tracing-log = { workspace = true }
tracing-subscriber = { workspace = true }
url = { workspace = true }
reqwest = { workspace = true }
reqwest-middleware = { workspace = true }
reqwest-tracing = { workspace = true }
clokwerk = { workspace = true }
doku = { workspace = true }
serde_json = { workspace = true }
tracing-opentelemetry = { workspace = true, optional = true }
opentelemetry = { workspace = true, optional = true }
console-subscriber = { version = "0.1.10", optional = true }
opentelemetry-otlp = { version = "0.12.0", optional = true }
pict-rs = { version = "0.4.5", optional = true }
tokio.workspace = true
actix-cors = "0.6.4"
rustls = { workspace = true }
futures-util = { workspace = true }
tokio-postgres = { workspace = true }
tokio-postgres-rustls = { workspace = true }
chrono = { workspace = true }
prometheus = { version = "0.13.3", features = ["process"], optional = true }
actix-web-prom = { version = "0.6.0", optional = true }
serial_test = { workspace = true }
clap = { version = "4.4.7", features = ["derive"] }
actix-web-httpauth = "0.8.1"<|MERGE_RESOLUTION|>--- conflicted
+++ resolved
@@ -129,12 +129,8 @@
 futures-util = "0.3.28"
 tokio-postgres = "0.7.10"
 tokio-postgres-rustls = "0.10.0"
-<<<<<<< HEAD
 urlencoding = "2.1.3"
-enum-map = "2.6"
-=======
 enum-map = "2.7"
->>>>>>> 766ca99f
 
 [dependencies]
 lemmy_api = { workspace = true }
