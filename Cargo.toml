--- conflicted
+++ resolved
@@ -1,10 +1,6 @@
 [package]
 name = "lemmy_server"
-<<<<<<< HEAD
-version = "0.16.4"
-=======
 version = "0.16.5"
->>>>>>> 1bd57ee5
 edition = "2021"
 description = "A link aggregator for the fediverse"
 license = "AGPL-3.0"
@@ -40,17 +36,6 @@
 ]
 
 [dependencies]
-<<<<<<< HEAD
-lemmy_api = { version = "=0.16.4", path = "./crates/api" }
-lemmy_api_crud = { version = "=0.16.4", path = "./crates/api_crud" }
-lemmy_apub = { version = "=0.16.4", path = "./crates/apub" }
-lemmy_apub_lib = { version = "=0.16.4", path = "./crates/apub_lib" }
-lemmy_utils = { version = "=0.16.4", path = "./crates/utils" }
-lemmy_db_schema = { version = "=0.16.4", path = "./crates/db_schema" }
-lemmy_api_common = { version = "=0.16.4", path = "crates/api_common" }
-lemmy_websocket = { version = "=0.16.4", path = "./crates/websocket" }
-lemmy_routes = { version = "=0.16.4", path = "./crates/routes" }
-=======
 lemmy_api = { version = "=0.16.5", path = "./crates/api" }
 lemmy_api_crud = { version = "=0.16.5", path = "./crates/api_crud" }
 lemmy_apub = { version = "=0.16.5", path = "./crates/apub" }
@@ -60,7 +45,6 @@
 lemmy_api_common = { version = "=0.16.5", path = "crates/api_common" }
 lemmy_websocket = { version = "=0.16.5", path = "./crates/websocket" }
 lemmy_routes = { version = "=0.16.5", path = "./crates/routes" }
->>>>>>> 1bd57ee5
 diesel = "1.4.8"
 diesel_migrations = "1.4.0"
 serde = { version = "1.0.136", features = ["derive"] }
